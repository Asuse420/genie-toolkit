--- conflicted
+++ resolved
@@ -916,14 +916,7 @@
                     else
                         intoNonTerm = 'action_replace_param_with_table';
 
-<<<<<<< HEAD
                     this._addRule<Array<Ast.Value|Ast.Expression>, Ast.ChainExpression>(intoNonTerm, clone, expansion,
-=======
-                    // add a priority boost to this template, depending on how many parameters it uses
-                    // this is important for thingpedia_complete_action_past, so we choose primitive templates with
-                    // parameters and not primitive templates without it
-                    this._addRule<Array<Ast.Value|Ast.Expression>, Ast.ChainExpression>(intoNonTerm, clone,
->>>>>>> 7835066a
                         (...args) => replacePlaceholderWithTableOrStream(example, names, paramIdx, args, this),
                         keyfns.expressionKeyFn, attributes);
                 }
@@ -940,12 +933,8 @@
                                                      nonTerminals : Genie.SentenceGeneratorRuntime.NonTerminal[],
                                                      names : string[],
                                                      example : Ast.Example) {
-<<<<<<< HEAD
+        const attributes = { priority: this._getPrimitiveTemplatePriority(example) };
         this._addRule<Ast.Value[], Ast.Expression>('thingpedia_complete_' + grammarCat, nonTerminals, expansion,
-=======
-        const attributes = { priority: this._getPrimitiveTemplatePriority(example) };
-        this._addRule<Ast.Value[], Ast.Expression>('thingpedia_complete_' + grammarCat, expansion,
->>>>>>> 7835066a
             (...args) => replacePlaceholdersWithConstants(example, names, args),
             keyfns.expressionKeyFn, attributes);
     }
