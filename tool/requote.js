--- conflicted
+++ resolved
@@ -39,12 +39,8 @@
     return undefined;
 }
 
-<<<<<<< HEAD
-
-function findSubstring(sequence, substring, spansBySentencePos) {
-=======
+
 function findSubstring(sequence, substring, spansBySentencePos, allowOverlapping) {
->>>>>>> 4ae9652e
     for (let i = 0; i < sequence.length - substring.length + 1; i++) {
         let found = true;
 
@@ -61,14 +57,14 @@
 }
 
 
-function findSpanType(program, begin_index, end_index, requote_numbers, is_postal_code = false) {
+function findSpanType(program, begin_index, end_index, requote_numbers, string_number = false) {
     let spanType;
     if (begin_index > 1 && program[begin_index-2] === 'location:') {
         spanType = 'LOCATION';
 
     } else if (do_replace_numbers(program[begin_index], requote_numbers) && !(program[end_index+1].startsWith('^^'))){
-        // catch purely numeric postal code
-        if (is_postal_code)
+        // catch purely numeric postal_codes or phone_numbers
+        if (string_number)
             spanType = 'QUOTED_STRING';
         else
             spanType = 'NUMBER';
@@ -122,7 +118,7 @@
             newProgram.push(entityRemap[token]);
         } else if (do_replace_numbers(token, requote_numbers)){
             const currentSpan = spansByProgramPos[programSpanIndex];
-            newProgram.push(currentSpan.mapTo);
+            newProgram.push(currentSpan.sentenceSpan.mapTo);
             programSpanIndex++;
         } else {
             newProgram.push(token);
@@ -217,64 +213,26 @@
 
 }
 
-<<<<<<< HEAD
-function sortWithIndeces(toSort, sort_func) {
-    let toSort_new = [];
-    for (let i = 0; i < toSort.length; i++) 
-        toSort_new[i] = [toSort[i], i];
-    
-    toSort_new.sort(sort_func);
-    let sortIndices = [];
-    for (let j = 0; j < toSort_new.length; j++) {
-        sortIndices.push(toSort_new[j][1]);
-        toSort[j] = toSort_new[j][0];
-    }
-    return sortIndices;
-}
-
-function getProgSpans(program, is_quoted, requote_numbers) {
+// <<<<<<< HEAD
+// function sortWithIndeces(toSort, sort_func) {
+//     let toSort_new = [];
+//     for (let i = 0; i < toSort.length; i++)
+//         toSort_new[i] = [toSort[i], i];
+//
+//     toSort_new.sort(sort_func);
+//     let sortIndices = [];
+//     for (let j = 0; j < toSort_new.length; j++) {
+//         sortIndices.push(toSort_new[j][1]);
+//         toSort[j] = toSort_new[j][0];
+//     }
+//     return sortIndices;
+// }
+
+function getProgSpans(program, requote_numbers) {
     let in_string = false;
     let begin_index = null;
     let end_index = null;
     let span_type = null;
-    let all_prog_spans = [];
-    if (is_quoted) {
-        for (let i = 0; i < program.length; i++) {
-            let token = program[i];
-            if (ENTITY_MATCH_REGEX.test(token) || do_replace_numbers(token, requote_numbers)){
-                begin_index = i;
-                end_index = begin_index + 1;
-                // for quoted datasets span_type is the placeholder itself
-                span_type = token;
-                let prog_span = {begin: begin_index, end: end_index, span_type:span_type};
-                all_prog_spans.push(prog_span);
-            }
-        }
-
-    } else {
-        for (let i = 0; i < program.length; i++) {
-            let token = program[i];
-            if (token === '"') {
-                in_string = !in_string;
-                if (in_string) {
-                    begin_index = i + 1;
-                } else {
-                    end_index = i;
-                    span_type = findSpanType(program, begin_index, end_index, requote_numbers, true);
-                    let prog_span = {begin: begin_index, end: end_index, span_type:span_type};
-                    all_prog_spans.push(prog_span);
-                }
-            } else if (!in_string && do_replace_numbers(token, requote_numbers)){
-                begin_index = i;
-                end_index = begin_index + 1;
-                span_type = findSpanType(program, begin_index, end_index, requote_numbers);
-                let prog_span = {begin: begin_index, end: end_index, span_type:span_type};
-                all_prog_spans.push(prog_span);
-=======
-function getProgSpans(program) {
-    let in_string = false;
-    let begin_index = null;
-    let end_index = null;
     let allProgSpans = [];
     for (let i = 0; i < program.length; i++) {
         let token = program[i];
@@ -284,10 +242,16 @@
                 begin_index = i + 1;
             } else {
                 end_index = i;
-                const span = { begin: begin_index, end: end_index };
-                allProgSpans.push(span);
->>>>>>> 4ae9652e
+                span_type = findSpanType(program, begin_index, end_index, requote_numbers, true);
+                let prog_span = {begin: begin_index, end: end_index, span_type:span_type};
+                allProgSpans.push(prog_span);
             }
+        } else if (!in_string && do_replace_numbers(token, requote_numbers)){
+            begin_index = i;
+            end_index = begin_index + 1;
+            span_type = findSpanType(program, begin_index, end_index, requote_numbers);
+            let prog_span = {begin: begin_index, end: end_index, span_type:span_type};
+            allProgSpans.push(prog_span);
         }
     }
 
@@ -301,31 +265,20 @@
 }
 
 
-function findSpanPositions(id, sentence, program, is_quoted, requote_numbers) {
+function findSpanPositions(id, sentence, program, requote_numbers) {
     const spansBySentencePos = [];
     const spansByProgramPos = [];
 
-<<<<<<< HEAD
-    const [all_prog_spans_sorted, sortIndices]  = getProgSpans(program, is_quoted, requote_numbers);
-
-    for (let i = 0; i < all_prog_spans_sorted.length; i++) {
-        const prog_span = all_prog_spans_sorted[i];
-        let [begin_index, end_index, span_type] = [prog_span.begin, prog_span.end, prog_span.span_type];
-=======
-    // allprogspans is sorted by length (longest first)
-    const allProgSpans = getProgSpans(program);
+    // allProgSpans is sorted by length (longest first)
+    const allProgSpans = getProgSpans(program, requote_numbers);
 
     for (const progSpan of allProgSpans) {
-        const begin_index = progSpan.begin;
-        const end_index = progSpan.end;
->>>>>>> 4ae9652e
+        // const begin_index = progSpan.begin;
+        // const end_index = progSpan.end;
+        let [begin_index, end_index, span_type] = [progSpan.begin, progSpan.end, progSpan.span_type];
         const substring = program.slice(begin_index, end_index);
 
-<<<<<<< HEAD
-        const spanBegin = idx;
-        const spanEnd = idx + end_index - begin_index;
-        let spanType = span_type;
-=======
+
         // first try without overlapping parameters, then try with overlapping parameters
         // (this is mostly useful for parameters that used twice, which happens in some dialogue dataset)
         let idx = findSubstring(sentence, substring, spansBySentencePos, false /* allow overlapping */);
@@ -350,11 +303,10 @@
                 continue;
             }
         }
->>>>>>> 4ae9652e
 
         const sentenceSpanBegin = idx;
         const sentenceSpanEnd = idx + end_index - begin_index;
-        const spanType = findSpanType(program, begin_index, end_index);
+        const spanType = span_type;
 
         const sentenceSpan = { begin: sentenceSpanBegin, end: sentenceSpanEnd, type: spanType, mapTo: undefined };
         spansBySentencePos.push(sentenceSpan);
@@ -372,19 +324,8 @@
     return [spansBySentencePos, spansByProgramPos];
 }
 
-<<<<<<< HEAD
-
-function requoteSentence(args, id, sentence, program) {
-    sentence = sentence.split(' ');
-    program = program.split(' ');
-
-    let mode = args.mode;
-    let is_quoted = args.is_quoted;
-    let requote_numbers = args.requote_numbers;
-
-    let [spansBySentencePos, spansByProgramPosSorted, sortIndices] = findSpanPositions(id, sentence, program, is_quoted, requote_numbers);
-=======
-function requoteSentence(id, context, sentence, program, mode) {
+
+function requoteSentence(id, context, sentence, program, mode, requote_numbers) {
     sentence = sentence.split(' ');
     program = program.split(' ');
 
@@ -396,8 +337,7 @@
         }
     }
 
-    let [spansBySentencePos, spansByProgramPos] = findSpanPositions(id, sentence, program);
->>>>>>> 4ae9652e
+    let [spansBySentencePos, spansByProgramPos] = findSpanPositions(id, sentence, program, requote_numbers);
 
     if (spansBySentencePos.length === 0)
         return [sentence.join(' '), program.join(' ')];
@@ -419,13 +359,8 @@
     let newSentence, newProgram, entityRemap;
 
     if (mode === 'replace'){
-<<<<<<< HEAD
-        [newSentence, entityRemap] = createSentence(sentence, spansBySentencePos);
+        [newSentence, entityRemap] = createSentence(sentence, contextEntities, spansBySentencePos);
         newProgram = createProgram(program, spansByProgramPos, entityRemap, requote_numbers);
-=======
-        [newSentence, entityRemap] = createSentence(sentence, contextEntities, spansBySentencePos);
-        newProgram = createProgram(program, spansByProgramPos, entityRemap);
->>>>>>> 4ae9652e
     } else if (mode === 'qpis') {
         newSentence = qpisSentence(sentence, spansBySentencePos);
         newProgram = program;
@@ -457,11 +392,6 @@
             choices: ['replace', 'qpis'],
             defaultValue: 'replace'
         });
-        parser.addArgument('--is_quoted', {
-            action: 'storeTrue',
-            help: 'The input dataset is already quoted. Pass this to qpis a quoted dataset',
-            defaultValue: false
-        });
         parser.addArgument('--requote-numbers', {
             action: 'storeTrue',
             help: 'Requote numbers',
@@ -482,11 +412,8 @@
 
                 transform(ex, encoding, callback) {
                     try {
-<<<<<<< HEAD
-                        const [newSentence, newProgram] = requoteSentence(args, ex.id, ex.preprocessed, ex.target_code);
-=======
-                        const [newSentence, newProgram] = requoteSentence(ex.id, ex.context, ex.preprocessed, ex.target_code, args.mode);
->>>>>>> 4ae9652e
+                        const [newSentence, newProgram] =
+                            requoteSentence(ex.id, ex.context, ex.preprocessed, ex.target_code, args.mode, args.requote_numbers);
                         ex.preprocessed = newSentence;
                         ex.target_code = newProgram;
                         callback(null, ex);
