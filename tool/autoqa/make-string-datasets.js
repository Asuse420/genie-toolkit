--- conflicted
+++ resolved
@@ -21,11 +21,7 @@
 const { makeMetadata } = require('./lib/metadata');
 
 class ParamDatasetGenerator {
-<<<<<<< HEAD
-    constructor(locale, debug, className, dataset) {
-=======
-    constructor(locale, debug, maxValueLength, className) {
->>>>>>> b534aef7
+    constructor(locale, debug, maxValueLength, className, dataset) {
         this._locale = locale;
         this._debug = debug;
         this._className = className;
@@ -289,12 +285,8 @@
     },
 
     async execute(args) {
-<<<<<<< HEAD
-        const generator = new ParamDatasetGenerator(args.locale, args.debug, args.class_name, args.dataset);
-=======
         const generator = new ParamDatasetGenerator(args.locale, args.debug,
-            args.max_value_length, args.class_name);
->>>>>>> b534aef7
+            args.max_value_length, args.class_name, args.dataset);
         await generator.init(args.thingpedia);
 
         const data = JSON.parse(await util.promisify(fs.readFile)(args.data, { encoding: 'utf8' }));
