--- conflicted
+++ resolved
@@ -851,13 +851,8 @@
         for (const token in constants) {
             for (const [symbolId, keyFunction] of this._constantMap.get(token)) {
                 for (const constant of constants[token]) {
-<<<<<<< HEAD
-                    this._addRuleInternal(symbolId, [], new Phrase(constant.token), () => constant.value, keyFunction, attributes);
+                    this._addRuleInternal(symbolId, [], new ReplacedPhrase(constant.token), () => constant.value, keyFunction, attributes);
                     if (this._options.debug >= LogLevel.DUMP_TEMPLATES)
-=======
-                    this._addRuleInternal(symbolId, [], new ReplacedPhrase(constant.token), () => constant.value, keyFunction, attributes);
-                    if (this._options.debug >= LogLevel.EVERYTHING)
->>>>>>> 85f6cdda
                         this.log(`added temporary rule NT[${this._nonTermList[symbolId]}] -> ${constant.token}`);
                 }
             }
