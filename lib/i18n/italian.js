// -*- mode: js; indent-tabs-mode: nil; js-basic-offset: 4 -*-
//
// This file is part of Genie
//
// Copyright 2018-2019 The Board of Trustees of the Leland Stanford Junior University
//
// Author: Giovanni Campagna <gcampagn@cs.stanford.edu>
//
// See COPYING for details
"use strict";

function replaceMeMy(sentence) {
    sentence = sentence.replace(/\b((?!(?:notifica|informa|invia a)\b)[a-zA-Z0-9]+) me\b/g, '$1 lui');

    return sentence.replace(/\b(io|me|mio|miei|mia|mie)\b/g, (what) => {
        switch(what) {
        case 'me':
        case 'io':
            return 'lui';
        case 'mio':
            return 'suo';
        case 'miei':
            return 'suoi';
        case 'mia':
            return 'sua';
        case 'mie':
            return 'sue';
        default:
            return what;
        }
    });
}

function postprocessSynthetic(sentence, program) {
    if (program.isProgram && program.principal !== null)
        sentence = replaceMeMy(sentence);

    return sentence.replace(/ (nuovi|nuove) (loro|suoi|miei|il|i|gli|le|un|una) /, (_new, what) => ` ${what} ${_new} `)
        //.replace(/ 's (my|their|his|her) /, ` 's `) //' // is there an equivalent in Italian? depends on the templates...
        .trim();
}

const ARGUMENT_NAME_OVERRIDES = {
    'picture_url': ['fotografia', 'foto', 'immagine'],

    'file_name': ['nome del file', 'nome'],
    'file_size': ['dimensione del file', 'dimensione'],
    'mime_type': ['tipo di file', 'tipo'],
};

const IGNORABLE_TOKENS = {
    'sportradar': ['fc', 'ac', 'us', 'if', 'as', 'rc', 'rb', 'il', 'fk', 'cd', 'cf'],
    'imgflip:meme_id': ['il'],
    'tt:currency_code': ['us'],
    'tt:stock_id': ['l.p.', 's.a.', 'plc', 'n.v', 's.a.b', 'c.v.'],
    'org:freedesktop:app_id': ['gnome']
};
const ABBREVIATIONS = [
    ['ltd', 'ltd.', 'limited'],
    ['corp', 'corp.', 'corporation'],
    ['l.l.c', 'llc'],
    ['inc.', 'inc', 'incorporated'],
    ['s.p.a', 'società per azioni'],
    ['s.r.l.', 'società a responsabilità limitata'],
    ['f.lli', 'fratelli'],
    ['&', 'e']
];
const PROCESSED_ABBREVIATIONS = {};
for (let abbr of ABBREVIATIONS) {
    for (let variant of abbr)
        PROCESSED_ABBREVIATIONS[variant] = abbr;
}

// tokens that are treated specially by the PTB tokenizer for English
// (and what they map to in properly punctuated English)
const SPECIAL_TOKENS = {
    '.': '.',
    ',': ',',
    '?': '?',

    // right/left round/curly/square bracket
    '-rrb-': ')',
    '-lrb-': ' (',
    '-rcb-': '}',
    '-lcb-': ' {',
    '-rsb-': ']',
    '-lsb-': ' [',
};

function detokenize(sentence, prevtoken, token) {
    if (token in SPECIAL_TOKENS) {
        sentence += SPECIAL_TOKENS[token];
    } else {
        if (sentence)
            sentence += ' ';
        sentence += token;
    }
    return sentence;
}

const NO_IDEA = [
    'no idea', 'non ho idea', 'non lo so', 'non so', 'non ho capito',
    'non capisco', 'boh', 'non ha senso', 'non si capisce'
];

const PPDB_BLACKLIST = new Set(['tb', 'canale']);
function isValidParaphrasePair(word, paraphrase) {
    if (PPDB_BLACKLIST.has(word))
        return false;

    // TODO: ignore singular/plural relation and verb/gerund
    // TODO: don't change the mode or tense of the verb
    // (conjugation rules are more complex in Italian than English
    // so this is not trivial...)
    return true;
}

const CHANGE_SUBJECT_TEMPLATES = [];
const SINGLE_DEVICE_TEMPLATES = [];

function pluralize(noun) {
    // TODO rules are complicated and full of exceptions...
    return undefined;
}

<<<<<<< HEAD
function toVerbPast(phrase) {
    // rules for past simple (passato remoto) are positively insane
    // no way in hell this is implementable
    return undefined;
=======
function isGoodWord(word) {
    // filter out words that cannot be in the dataset,
    // because they would be either tokenized/preprocessed out or
    // they are unlikely to be used with voice
    return /^([\u00E0\u00C8\u00E8\u00E9\u00EC\u00F2\u00F9a-zA-Z0-9-][\u00E0\u00C8\u00E8\u00E9\u00EC\u00F2\u00F9a-zA-Z0-9.-]*|'s|,|\?)$/.test(word);
}

function isGoodSentence(sentence) {
    if (sentence.length < 3)
        return false;
    if (['.', ',', '?', '!', ' '].includes(sentence[0]))
        return false;
    return !/^(un|ha|per|titolo|quando|mi|i|modo|-|di|fino|sono|essere|avere|che|questa|questi|quelli|con|come|in|on|prima|dopo)$/.test(sentence);
}

function isGoodNumber(number) {
    return /^([0-9]+)$/.test(number);
}

function isGoodPersonName(word) {
    return isGoodWord(word) || /^(\w+\s\w\s?\.)$/.test(word);
>>>>>>> ab03cc00
}

module.exports = {
    postprocessSynthetic,
    detokenize,

    pluralize,
    toVerbPast,

    ARGUMENT_NAME_OVERRIDES,

    IGNORABLE_TOKENS,
    ABBREVIATIONS: PROCESSED_ABBREVIATIONS,

    NO_IDEA,
    CHANGE_SUBJECT_TEMPLATES,
    SINGLE_DEVICE_TEMPLATES,

    isValidParaphrasePair,

    isGoodWord,
    isGoodSentence,
    isGoodNumber,
    isGoodPersonName
};<|MERGE_RESOLUTION|>--- conflicted
+++ resolved
@@ -123,12 +123,12 @@
     return undefined;
 }
 
-<<<<<<< HEAD
 function toVerbPast(phrase) {
     // rules for past simple (passato remoto) are positively insane
     // no way in hell this is implementable
     return undefined;
-=======
+}
+
 function isGoodWord(word) {
     // filter out words that cannot be in the dataset,
     // because they would be either tokenized/preprocessed out or
@@ -150,7 +150,6 @@
 
 function isGoodPersonName(word) {
     return isGoodWord(word) || /^(\w+\s\w\s?\.)$/.test(word);
->>>>>>> ab03cc00
 }
 
 module.exports = {
