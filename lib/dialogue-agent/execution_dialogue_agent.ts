--- conflicted
+++ resolved
@@ -357,39 +357,19 @@
             break;
         case '$context.location.home':
             question = this._("What is your home address?");
-<<<<<<< HEAD
-            type = ValueCategory.Location;
-            break;
-        case '$context.location.work':
-            question = this._("What is your work address?");
-            type = ValueCategory.Location;
-            break;
-        case '$context.time.morning':
-            question = this._("What time does your morning begin?");
-            type = ValueCategory.Time;
-            break;
-        case '$context.time.evening':
-            question = this._("What time does your evening begin?");
-            type = ValueCategory.Time;
-=======
             type = ValueCategory.Location as const;
-            saveToContext = true;
             break;
         case '$context.location.work':
             question = this._("What is your work address?");
             type = ValueCategory.Location as const;
-            saveToContext = true;
             break;
         case '$context.time.morning':
             question = this._("What time does your morning begin?");
             type = ValueCategory.Time as const;
-            saveToContext = true;
             break;
         case '$context.time.evening':
             question = this._("What time does your evening begin?");
             type = ValueCategory.Time as const;
-            saveToContext = true;
->>>>>>> 8adfa1a5
             break;
         }
 
