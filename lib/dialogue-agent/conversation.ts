// -*- mode: typescript; indent-tabs-mode: nil; js-basic-offset: 4 -*-
//
// This file is part of Genie
//
// Copyright 2020 The Board of Trustees of the Leland Stanford Junior University
//
// Licensed under the Apache License, Version 2.0 (the "License");
// you may not use this file except in compliance with the License.
// You may obtain a copy of the License at
//
//    http://www.apache.org/licenses/LICENSE-2.0
//
// Unless required by applicable law or agreed to in writing, software
// distributed under the License is distributed on an "AS IS" BASIS,
// WITHOUT WARRANTIES OR CONDITIONS OF ANY KIND, either express or implied.
// See the License for the specific language governing permissions and
// limitations under the License.
//
// Author: Giovanni Campagna <gcampagn@cs.stanford.edu>


import path from "path";
import fs from "fs";
import * as events from 'events';
import * as ThingTalk from 'thingtalk';

import * as I18n from '../i18n';

import ValueCategory from './value-category';
import DialogueLoop from './dialogue-loop';
import { PlatformData, MessageType, Message, RDL } from './protocol';
import { EntityMap } from '../utils/entity-utils';
import * as ThingTalkUtils from '../utils/thingtalk';
import type Engine from '../engine';
import * as StreamUtils from "../utils/stream-utils";
import { DialogueSerializer, DialogueTurn } from "../dataset-tools/parsers";
import AppExecutor from '../engine/apps/app_executor';

const DummyStatistics = {
    hit() {
    }
};

const DEFAULT_CONVERSATION_TTL = 600000; // 10 minutes

export interface ConversationOptions {
    nluServerUrl ?: string;
    nlgServerUrl ?: string;
    anonymous ?: boolean;
    debug ?: boolean;
    rng ?: () => number;
    inactivityTimeout ?: number;
    contextResetTimeout ?: number;
    showWelcome ?: boolean;
    deleteWhenInactive ?: boolean;
    log ?: boolean;
    dialogueFlags ?: Record<string, boolean>;
}

interface Statistics {
    hit(key : string) : void;
}

interface Context {
    code : string[];
    entities : EntityMap;
}

export interface ConversationDelegate {
    setHypothesis(hyp : string) : void;
    setExpected(expect : string|null, ctx : Context) : void;
    addMessage(msg : Message) : Promise<void>;
}

export class DialogueTurnLog {
    private readonly _turn : DialogueTurn;
    private _done : boolean;

    constructor() {
        this._turn = {
            context: null,
            agent: null,
            agent_target: null,
            intermediate_context: null,
            user: '',
            user_target: ''
        };
        this._done = false;
    }

    get turn() {
        return this._turn;
    }

    get done() {
        return this._done;
    }

    finish() {
        this._done = true;
    }

    update(field : Exclude<keyof DialogueTurn,'agent_timestamp'|'user_timestamp'>, value : string) {
        this._turn[field] = this._turn[field] ? this._turn[field] + '\n' + value : value;
        if (field === 'user')
            this._turn.user_timestamp = new Date;
        else if (field === 'agent')
            this._turn.agent_timestamp = new Date;
    }
}

class DialogueLog {
    private readonly _turns : DialogueTurnLog[];
    private _done : boolean;

    constructor() {
        this._turns = [];
        this._done = false;
    }

    get turns() {
        return this._turns;
    }

    get done() {
        return this._done;
    }

    finish() {
        this._done = true;
        if (this.turns.length) {
            const lastTurn = this.turns[this.turns.length - 1];
            lastTurn.finish();
        }
    }

    append(turn : DialogueTurnLog) {
        this._turns.push(turn);
    }
}

export interface ConversationState {
<<<<<<< HEAD
    history : Message[],
    dialogueState : string,
=======
    history : Message[];
    dialogueState : string;
>>>>>>> b74f3c67
}

/**
 * A single session of conversation in Genie.
 *
 * This object is responsible for maintaining the history of the conversation
 * to support clients reconnecting to the same conversation later, as well
 * as tracking connected clients and inactivity timeouts.
 *
 * The actual conversation logic is in {@link DialogueLoop}.
 */
export default class Conversation extends events.EventEmitter {
    private _engine : Engine;
    private _conversationId : string;
    private _locale : string;
    _ : (x : string) => string;

    private _stats : Statistics;
    private _options : ConversationOptions;
    private _debug : boolean;
    private _dialogueFlags : Record<string, boolean>;
    rng : () => number;

    private _loop : DialogueLoop;
    private _expecting : ValueCategory|null;
    private _context : Context;

    private _delegates : Set<ConversationDelegate>;
    private _history : Message[];
    private _nextMsgId : number;
    private _inactivityTimeout : NodeJS.Timeout|null;
    private _inactivityTimeoutSec : number;
    private _contextResetTimeout : NodeJS.Timeout|null;
    private _contextResetTimeoutSec : number;

    private _log : DialogueLog[];

    constructor(engine : Engine,
                conversationId : string,
                options : ConversationOptions = {}) {
        super();
        this._engine = engine;

        this._conversationId = conversationId;
        this._locale = this._engine.platform.locale;
        this._ = I18n.get(this._locale).gettext;

        const stats = this._engine.platform.getCapability('statistics');
        if (stats === null)
            this._stats = DummyStatistics;
        else
            this._stats = stats;

        this._options = options;
        this._debug = !!this._options.debug;
        this._dialogueFlags = options.dialogueFlags || {};

        this.rng = options.rng || Math.random;

        this._loop = new DialogueLoop(this, this._engine, {
            nluServerUrl: options.nluServerUrl,
            nlgServerUrl: options.nlgServerUrl,
            debug: this._debug
        });
        this._expecting = null;
        this._context = { code: ['null'], entities: {} };
        this._delegates = new Set;
        this._history = [];
        this._nextMsgId = 0;

        this._inactivityTimeout = null;
        this._inactivityTimeoutSec = options.inactivityTimeout || DEFAULT_CONVERSATION_TTL;
        this._contextResetTimeout = null;
        this._contextResetTimeoutSec = options.contextResetTimeout || this._inactivityTimeoutSec;

        this._log = [];
    }

    get isAnonymous() : boolean {
        return !!this._options.anonymous;
    }

    get id() : string {
        return this._conversationId;
    }

    get engine() : Engine {
        return this._engine;
    }

    get stats() : Statistics {
        return this._stats;
    }

    get history() : Message[] {
        return this._history;
    }

    get inRecordingMode() : boolean {
        return !!this._options.log;
    }

    get dialogueFlags() : Record<string, boolean> {
        return this._dialogueFlags;
    }

    startRecording() {
        this._options.log = true;
    }

    endRecording() {
        this._options.log = false;
        this.dialogueFinished();
    }

    notify(app : AppExecutor, outputType : string, outputValue : Record<string, unknown>) {
        return this._loop.dispatchNotify(app, outputType, outputValue);
    }

    notifyError(app : AppExecutor, error : Error) {
        return this._loop.dispatchNotifyError(app, error);
    }

    setExpected(expecting : ValueCategory|null, context : Context) : void {
        this._expecting = expecting;
        this._context = context;
    }

    async start(state ?: ConversationState) : Promise<void> {
        this._resetInactivityTimeout();
        if (state) {
            for (const msg of state.history)
                await this.addMessage(msg);
        }
        return this._loop.start(!!this._options.showWelcome,
            state ? state.dialogueState : null);
    }

    async stop() : Promise<void> {
        return this._loop.stop();
    }

    private _resetInactivityTimeout() {
        // after "options.inactivityTimeout" milliseconds we inform the app that the conversation
        // is inactive (turn off LEDs, close the microphone, etc.)
        if (this._inactivityTimeout)
            clearTimeout(this._inactivityTimeout);
        if (this._inactivityTimeoutSec > 0) {
            this._inactivityTimeout = setTimeout(() => {
                this.emit('inactive');
            }, this._inactivityTimeoutSec);
        }

        // after "options.contextResetTimeout", we reset the context, forgetting the state of the
        // conversation
        if (this._contextResetTimeout)
            clearTimeout(this._contextResetTimeout);
        if (this._contextResetTimeoutSec > 0) {
            this._contextResetTimeout = setTimeout(() => {
                this._loop.reset();
            }, this._contextResetTimeoutSec);
        }
    }

    async addOutput(out : ConversationDelegate, replayHistory = true) {
        this._delegates.add(out);
        if (replayHistory) {
            for (const msg of this._history) {
                try {
                    await out.addMessage(msg);
                } catch(e) {
                    // delegate disappeared immediately (race condition)
                    this._delegates.delete(out);
                    return;
                }
            }
        }
    }
    async removeOutput(out : ConversationDelegate) {
        this._delegates.delete(out);
    }

    private _callDelegates(fn : (out : ConversationDelegate) => unknown) {
        return Promise.all(Array.from(this._delegates).map(async (out) => {
            try {
                await fn(out);
            } catch(e) {
                // delegate disappeared (likely a disconnected websocket)
                this._delegates.delete(out);
            }
        }));
    }

    async setHypothesis(hypothesis : string) : Promise<void> {
        await this._callDelegates((out) => out.setHypothesis(hypothesis));
    }

    async sendAskSpecial() : Promise<void> {
        const what = ValueCategory.toString(this._expecting);

        if (this._debug) {
            if (what !== null && what !== 'generic')
                console.log('Genie sends a special request');
            else if (what !== null)
                console.log('Genie expects an answer');
        }

        await this._callDelegates((out) => out.setExpected(what, this._context));
    }

    /**
     * Add a message to the conversation history.
     *
     * This method is exported to inject conversation history from outside.
     */
    async addMessage(msg : Message) {
        if (msg.id !== undefined)
            this._nextMsgId = Math.max(this._nextMsgId, msg.id+1);
        else
            msg.id = this._nextMsgId ++;
        this._history.push(msg);
        if (this._history.length > 30)
            this._history.shift();
        await this._callDelegates((out) => out.addMessage(msg));
    }

    /**
     * Extract the state from the conversation.
     *
     * This method is provided to save and restore the conversation state,
     * and transfer the conversation state between engines.
     */
    getState() : ConversationState {
        return {
            history: this._history.slice(),
            dialogueState: this._loop.getState(),
        };
    }

    async handleCommand(command : string, platformData : PlatformData = {}) : Promise<void> {
        // if the command is just whitespace, ignore it without even adding it to the history
        if (!command.trim())
            return;

        this.stats.hit('sabrina-command');
        this.emit('active');
        this._resetInactivityTimeout();
        await this.addMessage({ type: MessageType.COMMAND, command });
        if (this._debug)
            console.log('Received assistant command ' + command);

        await this._loop.handleCommand({ type: 'command', utterance: command, platformData });
    }

    async handleParsedCommand(root : any, title ?: string, platformData : PlatformData = {}) : Promise<void> {
        const command = `\\r ${typeof root === 'string' ? root : JSON.stringify(root)}`;
        this.stats.hit('sabrina-parsed-command');
        this.emit('active');
        this._resetInactivityTimeout();
        if (typeof root === 'string')
            root = JSON.parse(root);
        await this.addMessage({ type: MessageType.COMMAND, command: title || command, json: root });

        if (this._debug)
            console.log('Received pre-parsed assistant command');
        if (root.example_id) {
            this._engine.thingpedia.clickExample(root.example_id).catch((e) => {
                console.error('Failed to record example click: ' + e.message);
            });
        }

        if ('program' in root)
            return this.handleThingTalk(root.program, platformData);

        const { code, entities } = root;
        for (const name in entities) {
            if (name.startsWith('SLOT_')) {
                const slotname = root.slots![parseInt(name.substring('SLOT_'.length))];
                const slotType = ThingTalk.Type.fromString(root.slotTypes![slotname]);
                const value = ThingTalk.Ast.Value.fromJSON(slotType, entities[name]);
                entities[name] = value;
            }
        }

        const parsed = await ThingTalkUtils.parsePrediction(code, entities, {
            thingpediaClient: this._engine.thingpedia,
            schemaRetriever: this._engine.schemas,
            loadMetadata: true
        }, true);
        return this._loop.handleCommand({ type: 'thingtalk', parsed, platformData });
    }

    async handleThingTalk(program : string, platformData : PlatformData = {}) : Promise<void> {
        const command = `\\t ${program}`;
        this.stats.hit('sabrina-thingtalk-command');
        this.emit('active');
        this._resetInactivityTimeout();
        await this.addMessage({ type: MessageType.COMMAND, command });
        if (this._debug)
            console.log('Received ThingTalk program');

        const parsed = await ThingTalkUtils.parse(program, {
            thingpediaClient: this._engine.thingpedia,
            schemaRetriever: this._engine.schemas,
            loadMetadata: true
        });
        return this._loop.handleCommand({ type: 'thingtalk', parsed, platformData });
    }

    sendReply(message : string, icon : string|null) {
        if (this._debug)
            console.log('Genie says: ' + message);
        return this.addMessage({ type: MessageType.TEXT, text: message, icon });
    }

    sendMedia(mediaType : 'picture'|'audio'|'video', url : string, alt : string|undefined, icon : string|null) {
        if (this._debug)
            console.log('Genie sends ' + mediaType + ': '+ url);
        return this.addMessage({ type: mediaType as MessageType.AUDIO|MessageType.VIDEO|MessageType.PICTURE, url, alt, icon });
    }

    sendRDL(rdl : RDL, icon : string|null) {
        if (this._debug)
            console.log('Genie sends RDL: '+ rdl.callback);
        return this.addMessage({ type: MessageType.RDL, rdl, icon });
    }

    sendSoundEffect(name : string, exclusive : boolean, icon : string|null) {
        if (this._debug)
            console.log('Genie sends sound effect: '+ name);
        return this.addMessage({ type: MessageType.SOUND_EFFECT, name, exclusive, icon });
    }

    sendChoice(idx : number, title : string) {
        if (this._expecting !== ValueCategory.MultipleChoice)
            console.log('UNEXPECTED: sendChoice while not expecting a MultipleChoice');
        if (this._debug)
            console.log('Genie sends multiple choice button: '+ title);
        return this.addMessage({ type: MessageType.CHOICE, idx, title });
    }

    sendButton(title : string, json : string) {
        if (this._debug)
            console.log('Genie sends generic button: '+ title);
        return this.addMessage({ type: MessageType.BUTTON, json, title });
    }

    sendLink(title : string, url : string, state : ConversationState) {
        if (this._debug)
            console.log('Genie sends link: '+ url);
        return this.addMessage({ type: MessageType.LINK, url, title, state });
    }

    sendNewProgram(program : {
        uniqueId : string;
        name : string;
        code : string;
        results : Array<Record<string, unknown>>;
        errors : string[];
        icon : string|null;
    }) {
        if (this._debug)
            console.log('Genie executed new program: '+ program.uniqueId);
        return this.addMessage({ type: MessageType.NEW_PROGRAM, ...program });
    }

    private get _lastDialogue() {
        if (this._log.length === 0)
            return null;
        return this._log[this._log.length - 1];
    }

    private get _lastTurn() {
        const lastDialogue = this._lastDialogue;
        if (!lastDialogue || lastDialogue.turns.length === 0)
            return null;
        return lastDialogue.turns[lastDialogue.turns.length - 1];
    }

    appendNewDialogue() {
        this._log.push(new DialogueLog());
    }

    dialogueFinished() {
        const last = this._lastDialogue;
        if (last)
            last.finish();
    }

    turnFinished() {
        const last = this._lastTurn;
        if (last)
            last.finish();
    }

    appendNewTurn(turn : DialogueTurnLog) {
        const last = this._lastDialogue;
        if (!last || last.done)
            this.appendNewDialogue();
        const dialogue = this._lastDialogue!;
        dialogue.append(turn);
    }

    voteLast(vote : 'up'|'down') {
        const last = this._lastTurn;
        if (!last)
            throw new Error('No dialogue is logged');
        last.turn.vote = vote;
    }

    commentLast(comment : string) {
        const last = this._lastTurn;
        if (!last)
            throw new Error('No dialogue is logged');
        last.turn.comment = comment;
    }

    updateLog(field : Exclude<keyof DialogueTurn,'agent_timestamp'|'user_timestamp'>, value : string) {
        if (this.inRecordingMode) {
            let last = this._lastTurn;
            if (!last || last.done) {
                last = new DialogueTurnLog();
                this.appendNewTurn(last);
            }
            last.update(field, value);
        }
    }

    async saveLog() {
        const dir = path.join(this._engine.platform.getWritableDir(), 'logs');
        try {
            fs.mkdirSync(dir);
        } catch(e) {
            if (e.code !== 'EEXIST')
                throw e;
        }
        const logfile = path.join(dir, this.id + '.txt');
        const serializer = new DialogueSerializer({ annotations: true });

        const output = fs.createWriteStream(logfile);

        serializer.pipe(output);
        for (const dialogue of this._log)
            serializer.write({ id: this.id, turns: dialogue.turns.map((log) => log.turn) });
        serializer.end();

        await StreamUtils.waitFinish(output);
    }

    get log() : string|null {
        const log = path.join(this._engine.platform.getWritableDir(), 'logs', this.id + '.txt');
        if (!fs.existsSync(log))
            return null;
        return log;
    }
}<|MERGE_RESOLUTION|>--- conflicted
+++ resolved
@@ -140,13 +140,8 @@
 }
 
 export interface ConversationState {
-<<<<<<< HEAD
-    history : Message[],
-    dialogueState : string,
-=======
     history : Message[];
     dialogueState : string;
->>>>>>> b74f3c67
 }
 
 /**
