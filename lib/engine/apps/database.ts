--- conflicted
+++ resolved
@@ -105,17 +105,10 @@
             description ?: string;
             icon ?: string;
             conversation ?: string;
-<<<<<<< HEAD
-            notifications ?: {
-                backend : string;
-                config : Record<string, string>;
-            };
-=======
             notifications ?: Array<{
                 backend : string;
                 config : Record<string, string>;
             }>;
->>>>>>> 31b1c66f
         } = {}) {
         const uniqueId = options.uniqueId || 'uuid-' + uuid.v4();
 
