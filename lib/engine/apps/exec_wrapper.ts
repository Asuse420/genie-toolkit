// -*- mode: typescript; indent-tabs-mode: nil; js-basic-offset: 4 -*-
//
// This file is part of Genie
//
// Copyright 2020 The Board of Trustees of the Leland Stanford Junior University
//
// Licensed under the Apache License, Version 2.0 (the "License");
// you may not use this file except in compliance with the License.
// You may obtain a copy of the License at
//
//    http://www.apache.org/licenses/LICENSE-2.0
//
// Unless required by applicable law or agreed to in writing, software
// distributed under the License is distributed on an "AS IS" BASIS,
// WITHOUT WARRANTIES OR CONDITIONS OF ANY KIND, either express or implied.
// See the License for the specific language governing permissions and
// limitations under the License.
//
// Author: Giovanni Campagna <gcampagn@cs.stanford.edu>

import assert from 'assert';

import * as Tp from 'thingpedia';
import * as ThingTalk from 'thingtalk';
<<<<<<< HEAD
import { Ast, ExecEnvironment } from 'thingtalk';
import MonitorRunner from './monitor_runner';
=======
import { Ast, Runtime } from 'thingtalk';
import TriggerRunner from './trigger_runner';
>>>>>>> b74f3c67

import { Timer, AtTimer } from './timers';
import DeviceView from '../devices/device_view';
import NotificationFormatter from '../../dialogue-agent/notifications/formatter';
import RestartableAsyncIterable from '../util/restartable_async_iterable';

import type AppExecutor from './app_executor';
import type Engine from '../index';

function extendParams(output : Record<string, unknown>,
                      input : Record<string, unknown>) {
    for (const key in input) {
        if (Object.prototype.hasOwnProperty.call(output, key))
            continue;
        output[key] = input[key];
    }
}

export interface OutputDelegate {
    done() : void;
    output(outputType : string, outputValue : Record<string, unknown>) : void;
    notifyError(error : Error) : void;
}

type MaybePromise<T> = T|Promise<T>;
type ActionFunction = (params : Record<string, unknown>, env : ExecWrapper) => MaybePromise<unknown>;

type QueryFunctionResult = AsyncIterable<Record<string, unknown>>;
type QueryFunction = (params : Record<string, unknown>, hints : Runtime.CompiledQueryHints, env : ExecWrapper) => MaybePromise<QueryFunctionResult>;

function recursivelyComputeOutputType(kind : string, expr : Ast.Expression) : string {
    if (expr instanceof Ast.InvocationExpression)
        return kind + ':' + expr.invocation.channel;
    if (expr instanceof Ast.ChainExpression)
        return expr.expressions.map((exp) => recursivelyComputeOutputType(kind, exp)).join('+');
    if (expr instanceof Ast.AggregationExpression)
        return expr.operator + '(' + recursivelyComputeOutputType(kind, expr.expression) + ')';
    if ('expression' in expr) // projection, index, slice
        return recursivelyComputeOutputType(kind, (expr as ({ expression : Ast.Expression } & Ast.Expression)).expression);

    throw new TypeError('Invalid query expression ' + expr);
}

/**
 * Wrap a ThingTalk statement and provide access to the Engine.
 *
 * This is an implementation of {@link external:thingtalk.ExecEnvironment}
 * suitable for running with the Almond engine.
 *
 * @package
 */
export default class ExecWrapper extends Runtime.ExecEnvironment {
    engine : Engine;
    app : AppExecutor;
    format : NotificationFormatter;

    private _programId : ThingTalk.Builtin.Entity;
    private _outputDelegate : OutputDelegate;
    private _trigger : MonitorRunner|Timer|AtTimer|null;

    private _execCache : Array<[string, string, Record<string, unknown>, Array<Promise<QueryFunctionResult>>]>;
    private _hooks : Array<() => void|Promise<void>>;

    constructor(engine : Engine, app : AppExecutor, output : OutputDelegate) {
        super();

        this.format = new NotificationFormatter(engine);
        this.engine = engine;
        this.app = app;
        this._programId = new ThingTalk.Builtin.Entity(this.app.uniqueId!, null);
        this._outputDelegate = output;

        this._trigger = null;

        this._execCache = [];
        this._hooks = [];
    }

    setOutput(delegate : OutputDelegate) {
        this._outputDelegate = delegate;
    }

    get program_id() {
        return this._programId;
    }

    endProgram() {
        if (this._trigger)
            this._trigger.end();
        // otherwise just wait for the query/action to end
    }

    stopTrigger() {
        if (this._trigger)
            this._trigger.stop();
    }

    private _wrapClearCache<T>(asyncIterable : AsyncIterator<T>) : AsyncIterator<T> {
        const self = this;
        return {
            async next() {
                const value = await asyncIterable.next();
                self.clearGetCache();
                return value;
            }
        };
    }

    loadContext() : never {
        throw new Error('$context is not implemented');
        //return this.engine.platform.loadContext(info);
    }

    invokeTimer(base : Date, interval : number, frequency : number) : AsyncIterator<{ __timestamp : number }> {
        const trigger = new Timer(base.getTime(), interval, frequency);
        this._trigger = trigger;
        trigger.start();
        return this._wrapClearCache(trigger);
    }

    invokeAtTimer(time : ThingTalk.Builtin.Time[], expiration_date : Date|undefined) : AsyncIterator<{ __timestamp : number }> {
        const trigger = new AtTimer(time, expiration_date);
        this._trigger = trigger;
        trigger.start();
        return this._wrapClearCache(trigger);
    }

    invokeMonitor(kind : string,
                  attrs : Record<string, string>,
                  fname : string,
                  params : Record<string, unknown>,
<<<<<<< HEAD
                  hints : CompiledQueryHints) : AsyncIterator<[string, Record<string, unknown> & { __timestamp : number }]> {
        const trigger = new MonitorRunner(this, new DeviceView(this.engine.devices, kind, attrs), fname, params, hints);
=======
                  hints : Runtime.CompiledQueryHints) : AsyncIterator<[string, Record<string, unknown> & { __timestamp : number }]> {
        const trigger = new TriggerRunner(this, new DeviceView(this.engine.devices, kind, attrs), fname, params, hints);
>>>>>>> b74f3c67
        this._trigger = trigger;
        trigger.start();
        return this._wrapClearCache(trigger);
    }

    private _findInCache(kindKey : string, fnameKey : string, params : Record<string, unknown>) : Array<Promise<QueryFunctionResult>>|undefined {
        for (const cached of this._execCache) {
            const [kind, fname, cachedparams, result] = cached;
            if (kind === kindKey && fname === fnameKey &&
                ThingTalk.Builtin.equality(cachedparams, params))
                return result;
        }
        return undefined;
    }
    clearGetCache() {
        this._execCache = [];
    }

    private _getDevices(kind : string, attrs : Record<string, string>) : Tp.BaseDevice[] {
        const deviceView = new DeviceView(this.engine.devices, kind, attrs, false);
        deviceView.start();
        return deviceView.values();
    }

    addExitProcedureHook(hook : () => void|Promise<void>) {
        this._hooks.push(hook);
    }
    async exitProcedure(procid : number, procname : string) {
        await super.exitProcedure(procid, procname);
        for (const hook of this._hooks)
            await hook();
        this._hooks = [];
    }

    async *invokeQuery(kind : string,
                       attrs : Record<string, string>,
                       fname : string,
                       params : Record<string, unknown>,
                       hints : Runtime.CompiledQueryHints) : AsyncIterable<[string, Record<string, unknown>]> {
        const devices = this._getDevices(kind, attrs);

        let promises : Array<Promise<QueryFunctionResult>>;
        const cached = this._findInCache(kind, fname, params);
        if (cached) {
            promises = cached;
        } else {
            const js_function_name = 'get_' + fname;

            promises = devices.map(async (d) => {
                return new RestartableAsyncIterable(await (d as unknown as Record<string, QueryFunction>)[js_function_name](params, hints, this));
            });
            // cache now, rather than when the query completes, because ThingTalk might
            // invoke multiple queries in parallel
            this._execCache.push([kind, fname, params, promises]);
        }

        for (let i = 0; i < promises.length; i++) {
            const list = await promises[i];

            const device = devices[i];
            const outputType = device.kind + ':' + fname;
            for await (const element of list) {
                extendParams(element, params);
                if (device.uniqueId !== device.kind)
                    element.__device = new Tp.Value.Entity(device.uniqueId!, device.name);
                yield [outputType, element];
            }
        }
    }

    async *invokeDBQuery(kind : string, attrs : Record<string, string>, query : Ast.Program) : AsyncIterable<[string, Record<string, unknown>]> {
        const devices = this._getDevices(kind, attrs) as any[]; // FIXME

        const command = query.statements[0];
        assert(command instanceof Ast.ExpressionStatement);

        for (const device of devices) {
            const outputType = recursivelyComputeOutputType(device.kind, command.expression);
            for await (const result of device.query(query, this))
                yield [outputType, result];
        }
    }

    readState(stateId : number) {
        return this.app.readState(stateId);
    }
    writeState(stateId : number, state : unknown) {
        return this.app.writeState(stateId, state);
    }

    async *invokeAction(kind : string,
                        attrs : Record<string, string>,
                        fname : string,
                        params : Record<string, unknown>) : AsyncIterable<[string, Record<string, unknown>]> {
        const devices = this._getDevices(kind, attrs);
        const js_function_name = 'do_' + fname;

        for (const d of devices) {
            const outputType = d.kind + ':action/' + fname;

            let result = await (d as unknown as Record<string, ActionFunction>)[js_function_name](params, this);
            if (typeof result === 'object' && result !== null) {
                extendParams(result as Record<string, unknown>, params);
            } else if (typeof result !== 'undefined') {
                console.error(`${outputType} returned a value that is not an object and not undefined; this is deprecated and might break`);
                result = undefined;
            }

            if (result) {
                if (d.uniqueId !== d.kind)
                    (result as Record<string, unknown>).__device = new Tp.Value.Entity(d.uniqueId!, d.name);
                yield [outputType, result as Record<string, unknown>];
            } else {
                if (d.uniqueId !== d.kind) {
                    const __device = new Tp.Value.Entity(d.uniqueId!, d.name);
                    yield [outputType, { __device }];
                } else {
                    yield [outputType, {}];
                }
            }
        }
    }

    get icon() {
        return this.app.icon;
    }

    async reportError(message : string, error : Error & { code ?: string }) : Promise<void> {
        // cancellation errors should bubble up
        if (error.code === 'ECANCELLED')
            throw error;

        console.error(message, error);
        this.app.setError(error);
        await this._outputDelegate.notifyError(error);
    }

    async output(outputType : string, outputValues : Record<string, unknown>) : Promise<void> {
        await this._outputDelegate.output(outputType, outputValues);
    }

    async formatEvent(outputType : string, outputValue : Record<string, unknown>, hint : string) : Promise<string> {
        const formatted = await this.format.formatNotification(null, this.app.program, outputType, outputValue);
        return formatted.map((x) => x.toLocaleString(this.engine.platform.locale)).join('\n');
    }
}<|MERGE_RESOLUTION|>--- conflicted
+++ resolved
@@ -22,13 +22,8 @@
 
 import * as Tp from 'thingpedia';
 import * as ThingTalk from 'thingtalk';
-<<<<<<< HEAD
-import { Ast, ExecEnvironment } from 'thingtalk';
+import { Ast, Runtime } from 'thingtalk';
 import MonitorRunner from './monitor_runner';
-=======
-import { Ast, Runtime } from 'thingtalk';
-import TriggerRunner from './trigger_runner';
->>>>>>> b74f3c67
 
 import { Timer, AtTimer } from './timers';
 import DeviceView from '../devices/device_view';
@@ -160,13 +155,8 @@
                   attrs : Record<string, string>,
                   fname : string,
                   params : Record<string, unknown>,
-<<<<<<< HEAD
-                  hints : CompiledQueryHints) : AsyncIterator<[string, Record<string, unknown> & { __timestamp : number }]> {
+                  hints : Runtime.CompiledQueryHints) : AsyncIterator<[string, Record<string, unknown> & { __timestamp : number }]> {
         const trigger = new MonitorRunner(this, new DeviceView(this.engine.devices, kind, attrs), fname, params, hints);
-=======
-                  hints : Runtime.CompiledQueryHints) : AsyncIterator<[string, Record<string, unknown> & { __timestamp : number }]> {
-        const trigger = new TriggerRunner(this, new DeviceView(this.engine.devices, kind, attrs), fname, params, hints);
->>>>>>> b74f3c67
         this._trigger = trigger;
         trigger.start();
         return this._wrapClearCache(trigger);
