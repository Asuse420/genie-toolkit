--- conflicted
+++ resolved
@@ -210,20 +210,13 @@
 
         this._langPack = I18n.get(platform.locale);
 
-<<<<<<< HEAD
-=======
         this._db = createDB(platform);
->>>>>>> 75988e26
         this._sync = new SyncManager(platform, options.cloudSyncUrl || Config.THINGENGINE_URL);
 
         this._modules = [];
 
         const deviceFactory = new Tp.DeviceFactory(this, this._thingpedia, Builtins);
-<<<<<<< HEAD
-        this._devices = new DeviceDatabase(platform, this._sync,
-=======
         this._devices = new DeviceDatabase(platform, this._db, this._sync,
->>>>>>> 75988e26
                                            deviceFactory, this._schemas);
 
         this._appdb = new AppDatabase(this);
