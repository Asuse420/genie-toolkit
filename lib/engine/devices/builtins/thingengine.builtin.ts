--- conflicted
+++ resolved
@@ -43,13 +43,7 @@
         super(engine, state);
 
         this.isTransient = true;
-<<<<<<< HEAD
         this.uniqueId = 'org.thingpedia.builtin.thingengine.builtin';
-        this.name = engine._("Miscellaneous Interfaces");
-        this.description = engine._("Time, randomness and other non-device specific things.");
-=======
-        this.uniqueId = 'thingengine-own-global';
->>>>>>> 31b1c66f
     }
 
     get ownerTier() {
