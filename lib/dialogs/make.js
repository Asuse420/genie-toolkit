--- conflicted
+++ resolved
@@ -81,30 +81,15 @@
 
         dlg.reply(dlg._("Pick a command below."));
 
-<<<<<<< HEAD
-        return Helpers.augmentExamplesWithSlotTypes(dlg.manager.schemas, examples).then(() => {
-            let hasMore = examples.length > (page + 1) * 5;
-            examples = examples.slice(page * 5, (page + 1) * 5);
-            Helpers.presentExampleList(dlg, examples);
-            if (hasMore)
-                replyOneDevice(dlg, dlg._("More…"), name, category, page + 1);
-            if (page > 0)
-                replyOneDevice(dlg, dlg._("Back"), name, category, page + 1);
-            else
-                dlg.replyButton(dlg._("Back"), JSON.stringify({ special: 'tt:root.special.back' }));
-            return true;
-        });
-=======
         let hasMore = examples.length > (page + 1) * 5;
         examples = examples.slice(page * 5, (page + 1) * 5);
         Helpers.presentExampleList(dlg, examples);
         if (hasMore)
-            replyOneDevice(dlg._("More…"), category, name, page + 1);
+            replyOneDevice(dlg._("More…"), name, category, page + 1);
         if (page > 0)
-            replyOneDevice(dlg._("Back"), category, name, page + 1);
+            replyOneDevice(dlg._("Back"), name, category, page + 1);
         else
             dlg.replyButton(dlg._("Back"), JSON.stringify({ special: 'tt:root.special.back' }));
->>>>>>> ad47f32c
     });
 }
 
