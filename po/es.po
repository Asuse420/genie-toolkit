--- conflicted
+++ resolved
@@ -19,11 +19,7 @@
 msgstr ""
 "Project-Id-Version: almond-dialog-agent 1.7.3\n"
 "Report-Msgid-Bugs-To: \n"
-<<<<<<< HEAD
-"POT-Creation-Date: 2021-05-31 17:59-0700\n"
-=======
 "POT-Creation-Date: 2021-05-31 18:13-0700\n"
->>>>>>> b0284b8b
 "PO-Revision-Date: 2020-01-10 14:45+0100\n"
 "Last-Translator: Rubén Mur Monclús <maitrella@gmail.com>\n"
 "Language-Team: Spanish - Spain <maitrella@gmail.com>\n"
@@ -34,7 +30,6 @@
 "Plural-Forms: nplurals=2; plural=(n != 1)\n"
 "X-Generator: Gtranslator 3.34.0\n"
 
-<<<<<<< HEAD
 #: data/translations.js:25
 msgid "Hello! I can help you find a appointment. What is your zip code?"
 msgstr ""
@@ -125,13 +120,10 @@
 msgid "What is your zip code?"
 msgstr "¿Cuál es su código postal?"
 
-=======
->>>>>>> b0284b8b
 #: lib/dialogue-agent/execution_dialogue_agent.ts:116
 msgid "Sign up for Genie"
 msgstr ""
 
-<<<<<<< HEAD
 #: lib/dialogue-agent/execution_dialogue_agent.ts:128
 #, fuzzy
 msgid "To use this command you must first create a personal Genie account."
@@ -140,20 +132,10 @@
 "Covid Genio"
 
 #: lib/dialogue-agent/execution_dialogue_agent.ts:138
-=======
-#: lib/dialogue-agent/execution_dialogue_agent.ts:127
-msgid "To use this command you must first create a personal Genie account."
+msgid ""
+"To receive notifications you must first create a personal Genie account."
 msgstr ""
 "Para recibir notificaciónes, primero necesitas crear una cuenta personal de "
-"Genie."
-
-#: lib/dialogue-agent/execution_dialogue_agent.ts:137
->>>>>>> b0284b8b
-msgid ""
-"To receive notifications you must first create a personal Genie account."
-msgstr ""
-"Para recibir notificaciónes, primero necesitas crear una cuenta personal de "
-<<<<<<< HEAD
 "Covid Genio"
 
 #: lib/dialogue-agent/execution_dialogue_agent.ts:149
@@ -163,25 +145,12 @@
 "No puedo encontrar ningún dispositvo ${device} que se llaman “${name}”. ¿Cuál dispositivo quiere utilizar?"
 
 #: lib/dialogue-agent/execution_dialogue_agent.ts:153
-=======
-"Genie."
-
-#: lib/dialogue-agent/execution_dialogue_agent.ts:148
-msgid ""
-"I cannot find any ${name} ${device} device. Which device do you want to use?"
-msgstr ""
-"No puedo encontrar ningún dispositvo ${device} que se llaman “${name}”. "
-"¿Cuál dispositivo quiere utilizar?"
-
-#: lib/dialogue-agent/execution_dialogue_agent.ts:152
->>>>>>> b0284b8b
 msgid ""
 "You have multiple {${name}| }${device} devices. Which one do you want to use?"
 msgstr ""
 "Tiene varios dispositivos de tipo ${device}{ que se llaman “${name}”|}. "
 "¿Cuál quiere utilizar?"
 
-<<<<<<< HEAD
 #: lib/dialogue-agent/execution_dialogue_agent.ts:157
 msgid "Multiple contacts match “${name}”. Who do you mean?"
 msgstr "Más de un contacto coincide con \"${name}\". ¿A quién se refiere?"
@@ -199,52 +168,24 @@
 msgstr "Configure ${device}"
 
 #: lib/dialogue-agent/execution_dialogue_agent.ts:180
-=======
-#: lib/dialogue-agent/execution_dialogue_agent.ts:156
-msgid "Multiple contacts match “${name}”. Who do you mean?"
-msgstr "Más de un contacto coincide con \"${name}\". ¿A quién se refiere?"
-
-#: lib/dialogue-agent/execution_dialogue_agent.ts:165
-#: lib/dialogue-agent/execution_dialogue_agent.ts:185
-#: lib/dialogue-agent/execution_dialogue_agent.ts:201
-msgid "You need to enable ${device} before you can use that command."
-msgstr ""
-
-#: lib/dialogue-agent/execution_dialogue_agent.ts:168
-#: lib/dialogue-agent/execution_dialogue_agent.ts:212
-#: lib/dialogue-agent/execution_dialogue_agent.ts:219
-msgid "Configure ${device}"
-msgstr "Configure ${device}"
-
-#: lib/dialogue-agent/execution_dialogue_agent.ts:179
->>>>>>> b0284b8b
 msgid "Sorry, to use ${device}, you must create a personal Almond account."
 msgstr ""
 "Lo siento, para usar ${device}, necesitas crear una cuenta personal de Covid "
 "Genio."
 
-<<<<<<< HEAD
 #: lib/dialogue-agent/execution_dialogue_agent.ts:190
-=======
-#: lib/dialogue-agent/execution_dialogue_agent.ts:189
->>>>>>> b0284b8b
 msgid ""
 "You do not have a ${device} configured. You will need to enable ${choices} "
 "before you can use that command."
 msgstr ""
 
-<<<<<<< HEAD
 #: lib/dialogue-agent/execution_dialogue_agent.ts:195
-=======
-#: lib/dialogue-agent/execution_dialogue_agent.ts:194
->>>>>>> b0284b8b
 msgid ""
 "You do not have a ${device} configured. You will need to configure it inside "
 "your ${factory} before you can use that command."
 msgstr ""
 
 # skill = habilidad
-<<<<<<< HEAD
 #: lib/dialogue-agent/execution_dialogue_agent.ts:217
 msgid "Configure a new skill"
 msgstr "Configure una nueva habilidad"
@@ -258,49 +199,22 @@
 msgstr "¿Quién quieres contactar?"
 
 #: lib/dialogue-agent/execution_dialogue_agent.ts:342
-=======
-#: lib/dialogue-agent/execution_dialogue_agent.ts:216
-msgid "Configure a new skill"
-msgstr "Configure una nueva habilidad"
-
-#: lib/dialogue-agent/execution_dialogue_agent.ts:254
-msgid "No contact matches “${name}”."
-msgstr "No contactos coincide con “${name}”."
-
-#: lib/dialogue-agent/execution_dialogue_agent.ts:260
-msgid "Who do you want to contact?"
-msgstr "¿Quién quieres contactar?"
-
-#: lib/dialogue-agent/execution_dialogue_agent.ts:341
->>>>>>> b0284b8b
 msgid "Sorry, I cannot find any ${entity_type} matching “${name}”."
 msgstr ""
 "Lo siento, no puedo encontrar ningún ${entity_type} que coincida con "
 "${name}”."
 
-<<<<<<< HEAD
 #: lib/dialogue-agent/execution_dialogue_agent.ts:382
-=======
-#: lib/dialogue-agent/execution_dialogue_agent.ts:381
->>>>>>> b0284b8b
 msgid "Sorry, I cannot find any location matching “${location}”."
 msgstr ""
 "Lo siento, no puedo encontrar ninguna ubicación que coincida con "
 "“${location}”."
 
-<<<<<<< HEAD
 #: lib/dialogue-agent/execution_dialogue_agent.ts:417
 msgid "What is your phone number?"
 msgstr "¿Cuál es su número de teléfono?"
 
 #: lib/dialogue-agent/execution_dialogue_agent.ts:439
-=======
-#: lib/dialogue-agent/execution_dialogue_agent.ts:416
-msgid "What is your phone number?"
-msgstr "¿Cuál es su número de teléfono?"
-
-#: lib/dialogue-agent/execution_dialogue_agent.ts:438
->>>>>>> b0284b8b
 msgid ""
 "You must verify your email address by clicking the verification link before "
 "you can use it to receive notifications."
@@ -308,19 +222,11 @@
 "Necesitas verificar su dirección de correo electrónico por el enlace de "
 "verificación antes de poder usarlo para recibir notificaciones. "
 
-<<<<<<< HEAD
 #: lib/dialogue-agent/execution_dialogue_agent.ts:444
 msgid "What is your email address?"
 msgstr "¿Cuál es su dirección de orreo electrónico?"
 
 #: lib/dialogue-agent/execution_dialogue_agent.ts:453
-=======
-#: lib/dialogue-agent/execution_dialogue_agent.ts:443
-msgid "What is your email address?"
-msgstr "¿Cuál es su dirección de orreo electrónico?"
-
-#: lib/dialogue-agent/execution_dialogue_agent.ts:452
->>>>>>> b0284b8b
 msgid ""
 "Thank you! Please verify your email address by clicking the verification "
 "link before continuing."
@@ -328,7 +234,6 @@
 "Gracias! Por favor verifica su dirección de correo electrónico por el enlace "
 "de verificación antes de continuar."
 
-<<<<<<< HEAD
 #: lib/dialogue-agent/execution_dialogue_agent.ts:494
 msgid "Where are you now?"
 msgstr "¿Donde estás ahora?"
@@ -350,29 +255,6 @@
 msgstr "¿A qué hora duermas?"
 
 #: lib/dialogue-agent/execution_dialogue_agent.ts:573
-=======
-#: lib/dialogue-agent/execution_dialogue_agent.ts:493
-msgid "Where are you now?"
-msgstr "¿Donde estás ahora?"
-
-#: lib/dialogue-agent/execution_dialogue_agent.ts:497
-msgid "What is your home address?"
-msgstr "¿Cuál es la dirección de su casa?"
-
-#: lib/dialogue-agent/execution_dialogue_agent.ts:501
-msgid "What is your work address?"
-msgstr "¿Cuál es la dirección de su trabajo?"
-
-#: lib/dialogue-agent/execution_dialogue_agent.ts:505
-msgid "What time does your morning begin?"
-msgstr "¿A qué hora despiertas?"
-
-#: lib/dialogue-agent/execution_dialogue_agent.ts:509
-msgid "What time does your evening begin?"
-msgstr "¿A qué hora duermas?"
-
-#: lib/dialogue-agent/execution_dialogue_agent.ts:572
->>>>>>> b0284b8b
 msgid "How would you like to be notified?"
 msgstr "¿Como le gustaría ser notificado?"
 
@@ -392,41 +274,25 @@
 msgid "Media: ${url}"
 msgstr ""
 
-<<<<<<< HEAD
 #: lib/dialogue-agent/dialogue-loop.ts:212
-=======
-#: lib/dialogue-agent/dialogue-loop.ts:206
->>>>>>> b0284b8b
 msgid ""
 "Syntax error {at ${error.fileName}|} {line ${error.lineNumber}|}: ${error."
 "message}"
 msgstr ""
 
-<<<<<<< HEAD
 #: lib/dialogue-agent/dialogue-loop.ts:279
-=======
-#: lib/dialogue-agent/dialogue-loop.ts:273
->>>>>>> b0284b8b
 msgid ""
 "Sorry, I cannot contact the Genie service. Please check your Internet "
 "connection and try again later."
 msgstr ""
-<<<<<<< HEAD
 "Lo siento, no puedo contactar el servicio de el Covid Genio. Por favor, "
 "comprueba tu conexión de Internet y vuelve a contactar luego."
 
 #: lib/dialogue-agent/dialogue-loop.ts:282
-=======
-"Lo siento, no puedo contactar el servicio de Genie. Por favor, "
-"comprueba tu conexión de Internet y vuelve a contactar luego."
-
-#: lib/dialogue-agent/dialogue-loop.ts:276
->>>>>>> b0284b8b
 msgid ""
 "Sorry, there seems to be a problem with the Genie service at the moment. "
 "Please try again later."
 msgstr ""
-<<<<<<< HEAD
 "Discúplame, parace que hay una problema con el servicio de del Covid Genio "
 "este momento. Por favor vuelva más tarde."
 
@@ -479,60 +345,6 @@
 msgstr "¿Podría darme un número de teléfono?"
 
 #: lib/dialogue-agent/dialogue-loop.ts:462
-=======
-"Discúplame, parace que hay una problema con el servicio de Genie "
-"este momento. Por favor vuelva más tarde."
-
-#: lib/dialogue-agent/dialogue-loop.ts:293
-msgid "Sorry I couldn't help on that."
-msgstr "Lo siento, no pude ayudar."
-
-#: lib/dialogue-agent/dialogue-loop.ts:409
-msgid "Sorry, I had an error processing your command: ${error}."
-msgstr "Lo siento, tuve un error al procesar el comando: ${error}."
-
-#: lib/dialogue-agent/dialogue-loop.ts:413
-msgid "Sorry, that did not work: ${error}."
-msgstr "Lo siento, hubo un error: ${error}."
-
-#: lib/dialogue-agent/dialogue-loop.ts:437
-msgid "Please answer yes or no."
-msgstr ""
-
-#: lib/dialogue-agent/dialogue-loop.ts:439
-msgid "Could you choose one of the following?"
-msgstr "¿Podría elegir uno de los siguientes?"
-
-#: lib/dialogue-agent/dialogue-loop.ts:442
-msgid "Could you give me a measurement?"
-msgstr "¿Podría darme un número de medida?"
-
-#: lib/dialogue-agent/dialogue-loop.ts:444
-msgid "Could you give me a number?"
-msgstr "¿Podría darme un número?"
-
-#: lib/dialogue-agent/dialogue-loop.ts:446
-msgid "Could you give me a date?"
-msgstr "¿Podría darme una fecha?"
-
-#: lib/dialogue-agent/dialogue-loop.ts:448
-msgid "Could you give me a time of day?"
-msgstr "¿Podría darme una hora del día?"
-
-#: lib/dialogue-agent/dialogue-loop.ts:450
-msgid "Could you upload a picture?"
-msgstr "¿Podría subir un foto de usted?"
-
-#: lib/dialogue-agent/dialogue-loop.ts:452
-msgid "Could you give me a place?"
-msgstr "¿Podría darme un lugar?"
-
-#: lib/dialogue-agent/dialogue-loop.ts:454
-msgid "Could you give me a phone number?"
-msgstr "¿Podría darme un número de teléfono?"
-
-#: lib/dialogue-agent/dialogue-loop.ts:456
->>>>>>> b0284b8b
 msgid "Could you give me an email address?"
 msgstr "¿Podría darme una dirección de correo electrónico?"
 
@@ -540,18 +352,13 @@
 #. so we accept almost everything
 #. but this will happen if the user clicks a button
 #. or upload a picture
-<<<<<<< HEAD
 #: lib/dialogue-agent/dialogue-loop.ts:468
-=======
-#: lib/dialogue-agent/dialogue-loop.ts:462
->>>>>>> b0284b8b
 msgid ""
 "Which is interesting, because I'll take anything at all. Just type your mind!"
 msgstr ""
 "Lo cual es interesante, porque me va bien cualquier cosa. ¡Libera tu "
 "imaginación!"
 
-<<<<<<< HEAD
 #: lib/dialogue-agent/dialogue-loop.ts:475
 #, fuzzy
 msgid ""
@@ -597,26 +404,6 @@
 msgid " To stop these messages, say STOP."
 msgstr " Si no quieres recibir esta mensajes, diga STOP"
 
-=======
-#: lib/dialogue-agent/dialogue-loop.ts:469
-#, fuzzy
-msgid "Sorry, I did not understand that: ${error}. Can you rephrase it?"
-msgstr "Lo siento, no entiendí: ${error}."
-
-#: lib/dialogue-agent/dialogue-loop.ts:473
-#, fuzzy
-msgid "Sorry, I did not understand that. Can you rephrase it?"
-msgstr "Lo siento, no entiendí."
-
-#: lib/dialogue-agent/dialogue-loop.ts:477
-msgid "Sorry, I did not understand that: ${error}."
-msgstr "Lo siento, no entiendí: ${error}."
-
-#: lib/dialogue-agent/dialogue-loop.ts:479
-msgid "Sorry, I did not understand that."
-msgstr "Lo siento, no entiendí."
-
->>>>>>> b0284b8b
 #: lib/dialogue-agent/handlers/thingtalk.ts:366
 msgid "Did you mean ${command}?"
 msgstr "¿Quiso decir ${command}?"
@@ -625,11 +412,7 @@
 msgid "Sorry I couldn't help on that. Would you like to try again?"
 msgstr "Lo siento, no pude ayudar. Le gustaría intentarlo otra vez?"
 
-<<<<<<< HEAD
 #: lib/engine/apps/app_executor.ts:225
-=======
-#: lib/engine/apps/app_executor.ts:224
->>>>>>> b0284b8b
 msgid "This app has no description"
 msgstr ""
 
@@ -2115,7 +1898,6 @@
 msgid "${ctx} alright, let me know if I can help you with anything else!"
 msgstr ""
 
-<<<<<<< HEAD
 #: languages/thingtalk/en/dialogue.genie.ts:327
 msgid "${ctx} alright, let me know if you have any more questions!"
 msgstr ""
@@ -2132,26 +1914,11 @@
 #: languages/thingtalk/en/dialogue.genie.ts:336
 #: languages/thingtalk/en/dialogue.genie.ts:349
 #: languages/thingtalk/en/dialogue.genie.ts:350
-=======
-#: languages/thingtalk/en/dialogue.genie.ts:329
-msgid "${action} ${anything_else_phrase}"
-msgstr ""
-
-#: languages/thingtalk/en/dialogue.genie.ts:331
-msgid "${ctx} ${sorry_preamble} ${phrase}"
-msgstr ""
-
-#: languages/thingtalk/en/dialogue.genie.ts:332
-#: languages/thingtalk/en/dialogue.genie.ts:333
-#: languages/thingtalk/en/dialogue.genie.ts:346
-#: languages/thingtalk/en/dialogue.genie.ts:347
->>>>>>> b0284b8b
 #: languages/thingtalk/en/dlg/recommendation.genie.ts:43
 #: languages/thingtalk/en/dlg/recommendation.genie.ts:44
 msgid "${ctx} ${proposal}"
 msgstr ""
 
-<<<<<<< HEAD
 #: languages/thingtalk/en/dialogue.genie.ts:337
 #: languages/thingtalk/en/dialogue.genie.ts:338
 #: languages/thingtalk/en/dialogue.genie.ts:339
@@ -2206,69 +1973,12 @@
 #: languages/thingtalk/en/dialogue.genie.ts:364
 #: languages/thingtalk/en/dialogue.genie.ts:374
 #: languages/thingtalk/en/dialogue.genie.ts:376
-=======
-#: languages/thingtalk/en/dialogue.genie.ts:334
-#: languages/thingtalk/en/dialogue.genie.ts:335
-#: languages/thingtalk/en/dialogue.genie.ts:336
-#: languages/thingtalk/en/dialogue.genie.ts:388
-#: languages/thingtalk/en/dialogue.genie.ts:395
-#: languages/thingtalk/en/dialogue.genie.ts:403
-#: languages/thingtalk/en/dialogue.genie.ts:406
-msgid "${ctx} ${reply}"
-msgstr ""
-
-#: languages/thingtalk/en/dialogue.genie.ts:337
-msgid "${ctx} ${error}"
-msgstr ""
-
-#: languages/thingtalk/en/dialogue.genie.ts:342
-#: languages/thingtalk/en/dialogue.genie.ts:344
-#: languages/thingtalk/en/dialogue.genie.ts:369
-#: languages/thingtalk/en/dialogue.genie.ts:400
-#: languages/thingtalk/en/dialogue.genie.ts:401
-#: languages/thingtalk/en/dialogue.genie.ts:402
-#: languages/thingtalk/en/dialogue.genie.ts:408
-msgid "${ctx} ${questions}"
-msgstr ""
-
-#: languages/thingtalk/en/dialogue.genie.ts:345
-msgid "${ctx} ${initial_request_preamble} ${questions}"
-msgstr ""
-
-#: languages/thingtalk/en/dialogue.genie.ts:348
-msgid "${ctx} ${system_learn_more}"
-msgstr ""
-
-#: languages/thingtalk/en/dialogue.genie.ts:349
-msgid "${preamble} I {will|am going to} ${stmt}"
-msgstr ""
-
-#: languages/thingtalk/en/dialogue.genie.ts:350
-#: languages/thingtalk/en/dialogue.genie.ts:351
-msgid "${ctx} ${notification_preamble} ${proposal}"
-msgstr ""
-
-#: languages/thingtalk/en/dialogue.genie.ts:353
-msgid "${ctx} ${notification_error_preamble} ${phrase}"
-msgstr ""
-
-#: languages/thingtalk/en/dialogue.genie.ts:355
-msgid "${ctx} ${greeting}"
-msgstr ""
-
-#: languages/thingtalk/en/dialogue.genie.ts:356
-#: languages/thingtalk/en/dialogue.genie.ts:358
-#: languages/thingtalk/en/dialogue.genie.ts:361
-#: languages/thingtalk/en/dialogue.genie.ts:371
-#: languages/thingtalk/en/dialogue.genie.ts:373
->>>>>>> b0284b8b
 #: languages/thingtalk/en/dlg/related-questions.genie.ts:37
 #: languages/thingtalk/en/dlg/related-questions.genie.ts:38
 #: languages/thingtalk/en/dlg/related-questions.genie.ts:39
 msgid "${ctx} ${stmt}"
 msgstr ""
 
-<<<<<<< HEAD
 #: languages/thingtalk/en/dialogue.genie.ts:360
 msgid "${ctx} ${greeting} ${stmt}"
 msgstr ""
@@ -2323,67 +2033,10 @@
 msgstr ""
 
 #: languages/thingtalk/en/dialogue.genie.ts:380
-=======
-#: languages/thingtalk/en/dialogue.genie.ts:357
-msgid "${ctx} ${greeting} ${stmt}"
-msgstr ""
-
-#: languages/thingtalk/en/dialogue.genie.ts:359
-#: languages/thingtalk/en/dialogue.genie.ts:398
-msgid "${ctx} ${no_thanks_phrase} {goodbye !|}"
-msgstr ""
-
-#: languages/thingtalk/en/dialogue.genie.ts:360
-#: languages/thingtalk/en/dialogue.genie.ts:367
-#: languages/thingtalk/en/dialogue.genie.ts:368
-#: languages/thingtalk/en/dialogue.genie.ts:396
-msgid "${ctx} ${thanks_phrase} {goodbye !|}"
-msgstr ""
-
-#: languages/thingtalk/en/dialogue.genie.ts:362
-#: languages/thingtalk/en/dialogue.genie.ts:372
-#: languages/thingtalk/en/dialogue.genie.ts:374
-msgid "${ctx} ${yes_please_phrase} ${stmt}"
-msgstr ""
-
-#: languages/thingtalk/en/dialogue.genie.ts:363
-msgid "${ctx} ${yes_please_phrase}"
-msgstr ""
-
-#: languages/thingtalk/en/dialogue.genie.ts:364
-#: languages/thingtalk/en/dialogue.genie.ts:380
-#: languages/thingtalk/en/dialogue.genie.ts:387
-#: languages/thingtalk/en/dialogue.genie.ts:389
-msgid "${ctx} ${accept_phrase}"
-msgstr ""
-
-#: languages/thingtalk/en/dialogue.genie.ts:365
-msgid "${ctx} ${reject_phrase}"
-msgstr ""
-
-#: languages/thingtalk/en/dialogue.genie.ts:366
-msgid "${ctx} ${reject_phrase} {can you try|how about} ${answer} {instead ?|}"
-msgstr ""
-
-#: languages/thingtalk/en/dialogue.genie.ts:370
-msgid "${ctx} ${repeat_command_phrase}"
-msgstr ""
-
-#: languages/thingtalk/en/dialogue.genie.ts:375
-msgid "${ctx} ${no_thanks_phrase}"
-msgstr ""
-
-#: languages/thingtalk/en/dialogue.genie.ts:376
-msgid "${ctx} ${nevermind_phrase}"
-msgstr ""
-
-#: languages/thingtalk/en/dialogue.genie.ts:377
->>>>>>> b0284b8b
 msgid ""
 "${ctx} {i see ,|okay|okay ,|yeah|yeah ,} {can you try|how about} ${answer} ?"
 msgstr ""
 
-<<<<<<< HEAD
 #: languages/thingtalk/en/dialogue.genie.ts:381
 #: languages/thingtalk/en/dialogue.genie.ts:382
 msgid "${ctx} ${req}"
@@ -2442,66 +2095,6 @@
 #: languages/thingtalk/en/dialogue.genie.ts:417
 #: languages/thingtalk/en/dialogue.genie.ts:418
 #: languages/thingtalk/en/dialogue.genie.ts:419
-=======
-#: languages/thingtalk/en/dialogue.genie.ts:378
-#: languages/thingtalk/en/dialogue.genie.ts:379
-msgid "${ctx} ${req}"
-msgstr ""
-
-#: languages/thingtalk/en/dialogue.genie.ts:381
-#: languages/thingtalk/en/dialogue.genie.ts:382
-#: languages/thingtalk/en/dialogue.genie.ts:383
-#: languages/thingtalk/en/dialogue.genie.ts:384
-msgid "${ctx} ${answer}"
-msgstr ""
-
-#: languages/thingtalk/en/dialogue.genie.ts:385
-#: languages/thingtalk/en/dialogue.genie.ts:386
-msgid "${ctx} ${ask_recommend_phrase}"
-msgstr ""
-
-#: languages/thingtalk/en/dialogue.genie.ts:390
-msgid "${ctx} ${acceptedAction}"
-msgstr ""
-
-#: languages/thingtalk/en/dialogue.genie.ts:391
-#: languages/thingtalk/en/dialogue.genie.ts:394
-#: languages/thingtalk/en/dialogue.genie.ts:405
-msgid "${ctx} ${name}"
-msgstr ""
-
-#: languages/thingtalk/en/dialogue.genie.ts:392
-msgid "${ctx} ${tell_me_more_phrase}"
-msgstr ""
-
-#: languages/thingtalk/en/dialogue.genie.ts:393
-msgid "${ctx} ${accept_phrase} ${tell_me_more_phrase}"
-msgstr ""
-
-#: languages/thingtalk/en/dialogue.genie.ts:397
-msgid "${ctx} ${ok_thanks_phrase} {goodbye !|}"
-msgstr ""
-
-#: languages/thingtalk/en/dialogue.genie.ts:399
-#: languages/thingtalk/en/dialogue.genie.ts:407
-msgid "${ctx} ${question}"
-msgstr ""
-
-#: languages/thingtalk/en/dialogue.genie.ts:404
-msgid "${ctx} ${action}"
-msgstr ""
-
-#: languages/thingtalk/en/dialogue.genie.ts:410
-#: languages/thingtalk/en/dialogue.genie.ts:411
-#: languages/thingtalk/en/dialogue.genie.ts:412
-#: languages/thingtalk/en/dialogue.genie.ts:413
-msgid "${ctx} ${stream}"
-msgstr ""
-
-#: languages/thingtalk/en/dialogue.genie.ts:414
-#: languages/thingtalk/en/dialogue.genie.ts:415
-#: languages/thingtalk/en/dialogue.genie.ts:416
->>>>>>> b0284b8b
 msgid "${ctx} ${make_monitor_phrase}"
 msgstr ""
 
@@ -2832,14 +2425,6 @@
 msgid "${generic_preamble_for_answer} ${ans} ."
 msgstr ""
 
-<<<<<<< HEAD
-=======
-#: languages/thingtalk/en/dlg/streams.genie.ts:30
-#, fuzzy
-msgid "notification from ${app}:"
-msgstr "Notificación de Genie"
-
->>>>>>> b0284b8b
 #: languages/thingtalk/en/dlg/streams.genie.ts:33
 msgid "${sorry} {there was an error in|an error occurred in} ${app}:"
 msgstr ""
@@ -2969,14 +2554,6 @@
 "looking for}"
 msgstr ""
 
-<<<<<<< HEAD
-=======
-#: languages/thingtalk/en/dlg/shared.genie.ts:73
-#, fuzzy
-msgid "what would you like to {know|hear}?"
-msgstr "¿Como le gustaría ser notificado?"
-
->>>>>>> b0284b8b
 #: languages/thingtalk/en/dlg/shared.genie.ts:75
 msgid "{again !|another one|do this again|do it again}"
 msgstr ""
@@ -2994,21 +2571,6 @@
 "like to} ${stmt}. {do you confirm|is that it|is that correct|is that right}?}"
 msgstr ""
 
-<<<<<<< HEAD
-=======
-#: languages/thingtalk/en/dlg/coref-actions.genie.ts:72
-#: languages/thingtalk/en/dlg/coref-actions.genie.ts:83
-#, fuzzy
-msgid "would you like to ${action} ?"
-msgstr "¿Como le gustaría ser notificado?"
-
-#: languages/thingtalk/en/dlg/coref-actions.genie.ts:77
-#, fuzzy
-msgid "would you like me to ${action}  for you ?"
-msgstr "¿Podría darme una hora del día?"
-
-#: languages/thingtalk/en/dlg/coref-actions.genie.ts:89
->>>>>>> b0284b8b
 #: languages/thingtalk/en/dlg/coref-actions.genie.ts:90
 #: languages/thingtalk/en/dlg/coref-actions.genie.ts:94
 #: languages/thingtalk/en/dlg/coref-actions.genie.ts:95
@@ -3609,19 +3171,6 @@
 msgid "{i could not|it was not possible to} ${action} {:|because} ${ctx}"
 msgstr ""
 
-<<<<<<< HEAD
-=======
-#: languages/thingtalk/en/dlg/action-results.genie.ts:101
-#, fuzzy
-msgid "would you like to try a different ${p} ?"
-msgstr "¿Como le gustaría ser notificado?"
-
-#: languages/thingtalk/en/dlg/action-results.genie.ts:104
-#, fuzzy
-msgid "would you like a different ${p} ?"
-msgstr "¿Podría darme un número de medida?"
-
->>>>>>> b0284b8b
 #: languages/thingtalk/en/dlg/action-results.genie.ts:107
 msgid "shall i try another ${p} ?"
 msgstr ""
@@ -5269,14 +4818,6 @@
 msgid "${generic_preamble_for_action} ${action} ${timer}"
 msgstr ""
 
-<<<<<<< HEAD
-=======
-#: languages/thingtalk/en/commands.genie.ts:119
-#, fuzzy
-msgid "${timer} ${command}"
-msgstr "¿Quiso decir ${command}?"
-
->>>>>>> b0284b8b
 #: languages/thingtalk/en/commands.genie.ts:122
 msgid "${command} ${timer}"
 msgstr ""
@@ -6330,7 +5871,6 @@
 #: po/tmp/thingengine.builtin.js:58
 msgid "time of day"
 msgstr ""
-<<<<<<< HEAD
 
 #. queries.get_time.result[0]
 #: po/tmp/thingengine.builtin.js:60
@@ -7204,977 +6744,6 @@
 #~ msgid "Pick the command you want to add filters to:"
 #~ msgstr "Elija el comando al que desea agregar el filtro:"
 
-=======
-
-#. queries.get_time.result[0]
-#: po/tmp/thingengine.builtin.js:60
-msgid "right now, it's ${time}"
-msgstr ""
-
-#. queries.get_time.result[1]
-#: po/tmp/thingengine.builtin.js:62
-msgid "it's ${time}"
-msgstr ""
-
-#. queries.get_time.result[2]
-#: po/tmp/thingengine.builtin.js:64
-msgid "the current time is ${time}"
-msgstr ""
-
-#. queries.get_date.canonical[0]
-#: po/tmp/thingengine.builtin.js:68
-msgid "today 's date"
-msgstr ""
-
-#. queries.get_date.canonical[1]
-#. queries.get_date.args.date.canonical[0]
-#: po/tmp/thingengine.builtin.js:70 po/tmp/thingengine.builtin.js:78
-msgid "date"
-msgstr ""
-
-#. queries.get_date.canonical[2]
-#: po/tmp/thingengine.builtin.js:72
-msgid "current date"
-msgstr ""
-
-#. queries.get_date.confirmation
-#: po/tmp/thingengine.builtin.js:74
-msgid "today's date"
-msgstr ""
-
-#. queries.get_date.result[0]
-#: po/tmp/thingengine.builtin.js:76
-msgid "today is ${date}-absolute."
-msgstr ""
-
-#. queries.get_random_between.canonical[0]
-#: po/tmp/thingengine.builtin.js:80
-msgid "random number"
-msgstr ""
-
-#. queries.get_random_between.canonical[1]
-#: po/tmp/thingengine.builtin.js:82
-msgid "random integer"
-msgstr ""
-
-#. queries.get_random_between.result[0]
-#: po/tmp/thingengine.builtin.js:84
-msgid "${random}"
-msgstr ""
-
-#. queries.get_random_between.result[1]
-#: po/tmp/thingengine.builtin.js:86
-msgid "your number is ${random}"
-msgstr ""
-
-#. queries.get_random_between.result[2]
-#: po/tmp/thingengine.builtin.js:88
-msgid "i chose ${random}"
-msgstr ""
-
-#. queries.get_random_between.confirmation
-#: po/tmp/thingengine.builtin.js:90
-msgid "a random integer between $low and $high"
-msgstr ""
-
-#. queries.get_random_between.args.low.canonical.base[0]
-#: po/tmp/thingengine.builtin.js:92
-msgid "lower bound"
-msgstr ""
-
-#. queries.get_random_between.args.low.canonical.base[1]
-#: po/tmp/thingengine.builtin.js:94
-msgid "minimum number"
-msgstr ""
-
-#. queries.get_random_between.args.low.canonical.passive_verb[0]
-#. queries.get_random_between.args.high.canonical.passive_verb[0]
-#: po/tmp/thingengine.builtin.js:96 po/tmp/thingengine.builtin.js:104
-msgid "higher than #"
-msgstr ""
-
-#. queries.get_random_between.args.low.canonical.passive_verb[1]
-#. queries.get_random_between.args.high.canonical.passive_verb[1]
-#: po/tmp/thingengine.builtin.js:98 po/tmp/thingengine.builtin.js:106
-msgid "more than #"
-msgstr ""
-
-#. queries.get_random_between.args.high.canonical.base[0]
-#: po/tmp/thingengine.builtin.js:100
-msgid "upper bound"
-msgstr ""
-
-#. queries.get_random_between.args.high.canonical.base[1]
-#: po/tmp/thingengine.builtin.js:102
-msgid "maximum number"
-msgstr ""
-
-#. queries.get_random_between.args.random.canonical.base[0]
-#: po/tmp/thingengine.builtin.js:108
-msgid "number"
-msgstr ""
-
-#. queries.get_random_between.args.random.canonical.base[1]
-#: po/tmp/thingengine.builtin.js:110
-msgid "result"
-msgstr ""
-
-#. queries.get_name.canonical[0]
-#: po/tmp/thingengine.builtin.js:112
-msgid "my name"
-msgstr ""
-
-#. queries.get_name.canonical[1]
-#: po/tmp/thingengine.builtin.js:114
-msgid "user 's name"
-msgstr ""
-
-#. queries.get_name.result[0]
-#: po/tmp/thingengine.builtin.js:116
-msgid "your name is ${name}"
-msgstr ""
-
-#. queries.get_name.result[1]
-#: po/tmp/thingengine.builtin.js:118
-msgid "you are ${name}"
-msgstr ""
-
-#. queries.get_name.on_error.unset[0]
-#: po/tmp/thingengine.builtin.js:120
-msgid "i do not know your name yet . would you like to tell me ?"
-msgstr ""
-
-#. queries.get_name.on_error.unset[1]
-#: po/tmp/thingengine.builtin.js:122
-msgid "you have not told me your name yet"
-msgstr ""
-
-#. queries.get_name.confirmation
-#: po/tmp/thingengine.builtin.js:124
-msgid "your name"
-msgstr ""
-
-#. queries.get_name.args.name.canonical[0]
-#. queries.device_info.args.id.canonical.base[0]
-#. actions.set_name.args.name.canonical.base[0]
-#: po/tmp/thingengine.builtin.js:126 po/tmp/thingengine.builtin.js:152
-#: po/tmp/thingengine.builtin.js:344
-msgid "name"
-msgstr ""
-
-#. queries.device_info.canonical[0]
-#: po/tmp/thingengine.builtin.js:128
-msgid "information about a device"
-msgstr ""
-
-#. queries.device_info.canonical[1]
-#: po/tmp/thingengine.builtin.js:130
-msgid "information about a skill"
-msgstr ""
-
-#. queries.device_info.canonical[2]
-#: po/tmp/thingengine.builtin.js:132
-msgid "information about a thingpedia device"
-msgstr ""
-
-#. queries.device_info.canonical[3]
-#: po/tmp/thingengine.builtin.js:134
-msgid "information about a supported skill"
-msgstr ""
-
-#. queries.device_info.canonical[4]
-#: po/tmp/thingengine.builtin.js:136
-msgid "help about a skill"
-msgstr ""
-
-#. queries.device_info.canonical[5]
-#: po/tmp/thingengine.builtin.js:138
-msgid "skill help"
-msgstr ""
-
-#. queries.device_info.canonical[6]
-#: po/tmp/thingengine.builtin.js:140
-msgid "skill documentation"
-msgstr ""
-
-#. queries.device_info.canonical[7]
-#: po/tmp/thingengine.builtin.js:142
-msgid "help with a skill"
-msgstr ""
-
-#. queries.device_info.result[0]
-#: po/tmp/thingengine.builtin.js:144
-msgid ""
-"with ${id} , ${help} . visit the thingpedia page for additional information"
-msgstr ""
-
-#. queries.device_info.result[1]
-#: po/tmp/thingengine.builtin.js:146
-msgid ""
-"the description of ${id} is ${description} . visit the thingpedia page for "
-"additional information"
-msgstr ""
-
-#. queries.device_info.formatted[0].displayTitle
-#: po/tmp/thingengine.builtin.js:148
-msgid "${id}"
-msgstr ""
-
-#. queries.device_info.formatted[0].webCallback
-#: po/tmp/thingengine.builtin.js:150
-msgid "${thingpedia_url}"
-msgstr ""
-
-#. queries.device_info.args.id.canonical.passive_verb[0]
-#: po/tmp/thingengine.builtin.js:154
-msgid "named #"
-msgstr ""
-
-#. queries.device_info.args.id.canonical.passive_verb[1]
-#: po/tmp/thingengine.builtin.js:156
-msgid "called #"
-msgstr ""
-
-#. queries.device_info.args.help.canonical.base[1]
-#: po/tmp/thingengine.builtin.js:160
-msgid "documentation"
-msgstr ""
-
-#. queries.device_info.args.description.canonical.base[0]
-#: po/tmp/thingengine.builtin.js:162
-msgid "description"
-msgstr ""
-
-#. queries.device_info.args.category.canonical.base[0]
-#: po/tmp/thingengine.builtin.js:164
-msgid "category"
-msgstr ""
-
-#. queries.device_info.args.category.canonical.adjective[0]
-#: po/tmp/thingengine.builtin.js:166
-msgid "#"
-msgstr ""
-
-#. queries.device_info.args.category.canonical.preposition[0]
-#: po/tmp/thingengine.builtin.js:168
-msgid "in the # category"
-msgstr ""
-
-#. queries.device_info.args.thingpedia_url.canonical.base[0]
-#: po/tmp/thingengine.builtin.js:170
-msgid "thingpedia page"
-msgstr ""
-
-#. queries.device_info.args.thingpedia_url.canonical.base[1]
-#: po/tmp/thingengine.builtin.js:172
-msgid "thingpedia link"
-msgstr ""
-
-#. queries.device_info.args.website.canonical.base[0]
-#: po/tmp/thingengine.builtin.js:174
-msgid "website"
-msgstr ""
-
-#. queries.device_info.args.website.canonical.base[1]
-#. actions.open_url.args.url.canonical.base[1]
-#: po/tmp/thingengine.builtin.js:176 po/tmp/thingengine.builtin.js:196
-msgid "link"
-msgstr ""
-
-#. queries.device_info.args.website.canonical.base[2]
-#. actions.open_url.args.url.canonical.base[0]
-#: po/tmp/thingengine.builtin.js:178 po/tmp/thingengine.builtin.js:194
-msgid "url"
-msgstr ""
-
-#. queries.device_info.args.issue_tracker.canonical.base[0]
-#: po/tmp/thingengine.builtin.js:180
-msgid "issue tracking website"
-msgstr ""
-
-#. queries.device_info.args.issue_tracker.canonical.base[1]
-#: po/tmp/thingengine.builtin.js:182
-msgid "bug report url"
-msgstr ""
-
-#. actions.open_url.canonical[0]
-#: po/tmp/thingengine.builtin.js:184
-msgid "open a url"
-msgstr ""
-
-#. actions.open_url.canonical[1]
-#: po/tmp/thingengine.builtin.js:186
-msgid "open a link"
-msgstr ""
-
-#. actions.open_url.on_error.unsupported_platform[0]
-#: po/tmp/thingengine.builtin.js:188
-msgid "opening files is not possible in this version of Genie"
-msgstr ""
-
-#. actions.open_url.args.url.prompt[0]
-#: po/tmp/thingengine.builtin.js:190
-#, fuzzy
-msgid "what url do you want to open"
-msgstr "¿Quién quieres contactar?"
-
-#. actions.open_url.args.url.prompt[1]
-#: po/tmp/thingengine.builtin.js:192
-#, fuzzy
-msgid "what do you want to open"
-msgstr "¿Quién quieres contactar?"
-
-#. actions.open_url.args.url.canonical.base[2]
-#: po/tmp/thingengine.builtin.js:198
-msgid "page"
-msgstr ""
-
-#. actions.open_url.args.url.canonical.preposition[0]
-#. actions.set_language.args.language.canonical.preposition[0]
-#. actions.set_timezone.args.timezone.canonical.preposition[0]
-#. actions.set_wake_word.args.word.canonical.preposition[0]
-#. actions.set_voice_output.args.status.canonical.preposition[0]
-#. actions.set_voice_input.args.status.canonical.preposition[0]
-#. actions.set_name.args.name.canonical.preposition[0]
-#. actions.set_location.args.location.canonical.preposition[0]
-#. actions.set_temperature_unit.args.unit.canonical.preposition[0]
-#: po/tmp/thingengine.builtin.js:200 po/tmp/thingengine.builtin.js:274
-#: po/tmp/thingengine.builtin.js:290 po/tmp/thingengine.builtin.js:312
-#: po/tmp/thingengine.builtin.js:324 po/tmp/thingengine.builtin.js:336
-#: po/tmp/thingengine.builtin.js:346 po/tmp/thingengine.builtin.js:366
-#: po/tmp/thingengine.builtin.js:380
-msgid "to #"
-msgstr ""
-
-#. actions.say.result
-#: po/tmp/thingengine.builtin.js:202
-msgid "${message_output}"
-msgstr ""
-
-#. actions.say.canonical
-#: po/tmp/thingengine.builtin.js:204
-msgid "say"
-msgstr ""
-
-#. actions.say.confirmation
-#: po/tmp/thingengine.builtin.js:206
-msgid "send me a message $message"
-msgstr ""
-
-#. actions.say.args.message.prompt
-#: po/tmp/thingengine.builtin.js:208
-#, fuzzy
-msgid "what do you want me to say"
-msgstr "¿Quién quieres contactar?"
-
-#. actions.say.args.message.canonical
-#. actions.say.args.message_output.canonical
-#. actions.debug_log.args.message.canonical
-#. actions.faq_reply.args.question.canonical
-#: po/tmp/thingengine.builtin.js:210 po/tmp/thingengine.builtin.js:212
-#: po/tmp/thingengine.builtin.js:226 po/tmp/thingengine.builtin.js:236
-msgid "message"
-msgstr ""
-
-#. actions.debug_log.canonical[0]
-#: po/tmp/thingengine.builtin.js:214
-msgid "log a message"
-msgstr ""
-
-#. actions.debug_log.canonical[1]
-#: po/tmp/thingengine.builtin.js:216
-msgid "record a message"
-msgstr ""
-
-#. actions.debug_log.canonical[2]
-#: po/tmp/thingengine.builtin.js:218
-msgid "write a message in the logs"
-msgstr ""
-
-#. actions.debug_log.confirmation
-#: po/tmp/thingengine.builtin.js:220
-msgid "write $message in the developer logs"
-msgstr ""
-
-#. actions.debug_log.args.message.prompt[0]
-#: po/tmp/thingengine.builtin.js:222
-msgid "what should i write in the logs"
-msgstr ""
-
-#. actions.debug_log.args.message.prompt[1]
-#: po/tmp/thingengine.builtin.js:224
-#, fuzzy
-msgid "what do you want me to write"
-msgstr "¿Quién quieres contactar?"
-
-#. actions.faq_reply.result
-#: po/tmp/thingengine.builtin.js:228
-msgid "${reply}"
-msgstr ""
-
-#. actions.faq_reply.canonical
-#: po/tmp/thingengine.builtin.js:230
-msgid "ask question about Genie"
-msgstr ""
-
-#. actions.faq_reply.confirmation
-#: po/tmp/thingengine.builtin.js:232
-msgid "reply to $question"
-msgstr ""
-
-#. actions.faq_reply.args.question.prompt
-#: po/tmp/thingengine.builtin.js:234
-#, fuzzy
-msgid "what would you like to know"
-msgstr "¿Como le gustaría ser notificado?"
-
-#. actions.faq_reply.args.reply.canonical[0]
-#: po/tmp/thingengine.builtin.js:238
-msgid "reply"
-msgstr ""
-
-#. actions.faq_reply.args.reply.canonical[1]
-#: po/tmp/thingengine.builtin.js:240
-msgid "answer"
-msgstr ""
-
-#. actions.configure.canonical[0]
-#: po/tmp/thingengine.builtin.js:242
-msgid "configure a new skill"
-msgstr "configure una nueva habilidad"
-
-# skill = habilidad
-#. actions.configure.canonical[1]
-#: po/tmp/thingengine.builtin.js:244
-msgid "enable a new skill"
-msgstr "configure una nueva habilidad"
-
-#. actions.configure.on_error.unsupported_skill[0]
-#: po/tmp/thingengine.builtin.js:246
-msgid "i do not know ${device} yet"
-msgstr ""
-
-#. actions.configure.on_error.unsupported_skill[1]
-#: po/tmp/thingengine.builtin.js:248
-msgid "${device} is not supported yet"
-msgstr ""
-
-#. actions.configure.on_error.unsupported_platform[0]
-#: po/tmp/thingengine.builtin.js:250
-msgid "you need to go to the configure new skill page to enable new skills"
-msgstr ""
-
-#. actions.configure.confirmation
-#: po/tmp/thingengine.builtin.js:252
-#, fuzzy
-msgid "configure a new $device"
-msgstr "configure una nueva habilidad"
-
-#. actions.configure.args.device.prompt
-#: po/tmp/thingengine.builtin.js:254
-#, fuzzy
-msgid "what device do you want to configure"
-msgstr "¿Quién quieres contactar?"
-
-#. actions.set_language.canonical[0]
-#: po/tmp/thingengine.builtin.js:256
-msgid "set the language"
-msgstr ""
-
-#. actions.set_language.canonical[1]
-#: po/tmp/thingengine.builtin.js:258
-msgid "change the language"
-msgstr ""
-
-#. actions.set_language.canonical[2]
-#: po/tmp/thingengine.builtin.js:260
-msgid "set the assistant language"
-msgstr ""
-
-#. actions.set_language.canonical[3]
-#: po/tmp/thingengine.builtin.js:262
-msgid "set the language of the assistant"
-msgstr ""
-
-#. actions.set_language.on_error.unsupported_language[0]
-#: po/tmp/thingengine.builtin.js:264
-msgid "${language} is not supported yet"
-msgstr ""
-
-#. actions.set_language.on_error.unsupported_language[1]
-#: po/tmp/thingengine.builtin.js:266
-msgid "i do not support ${language} yet"
-msgstr ""
-
-#. actions.set_language.on_error.unsupported_platform_cloud[0]
-#: po/tmp/thingengine.builtin.js:268
-msgid "you need to go to the user profile page to change the language"
-msgstr ""
-
-#. actions.set_language.confirmation
-#: po/tmp/thingengine.builtin.js:270
-msgid "set the language to $language"
-msgstr ""
-
-#. actions.set_language.args.language.canonical.base[0]
-#: po/tmp/thingengine.builtin.js:272
-msgid "language"
-msgstr ""
-
-#. actions.set_timezone.canonical[0]
-#: po/tmp/thingengine.builtin.js:276
-msgid "set the time zone"
-msgstr ""
-
-#. actions.set_timezone.canonical[1]
-#: po/tmp/thingengine.builtin.js:278
-msgid "change the time zone"
-msgstr ""
-
-#. actions.set_timezone.canonical[2]
-#: po/tmp/thingengine.builtin.js:280
-msgid "set the time zone of the assistant"
-msgstr ""
-
-#. actions.set_timezone.on_error.unsupported_platform[0]
-#: po/tmp/thingengine.builtin.js:282
-msgid ""
-"i cannot change the time zone on this system . use the system settings to "
-"change my timezone"
-msgstr ""
-
-#. actions.set_timezone.on_error.unsupported_platform_cloud[0]
-#: po/tmp/thingengine.builtin.js:284
-msgid "you need to go to the user profile page to change the time zone"
-msgstr ""
-
-#. actions.set_timezone.confirmation
-#: po/tmp/thingengine.builtin.js:286
-msgid "set the time zone to $timezone"
-msgstr ""
-
-#. actions.set_timezone.args.timezone.canonical.base[0]
-#: po/tmp/thingengine.builtin.js:288
-msgid "time zone"
-msgstr ""
-
-#. actions.set_wake_word.canonical[0]
-#: po/tmp/thingengine.builtin.js:292
-msgid "set the name of the assistant"
-msgstr ""
-
-#. actions.set_wake_word.canonical[1]
-#: po/tmp/thingengine.builtin.js:294
-msgid "set the wake word"
-msgstr ""
-
-#. actions.set_wake_word.canonical[2]
-#: po/tmp/thingengine.builtin.js:296
-msgid "set the hot word"
-msgstr ""
-
-#. actions.set_wake_word.canonical[3]
-#: po/tmp/thingengine.builtin.js:298
-msgid "change the wake word"
-msgstr ""
-
-#. actions.set_wake_word.canonical[4]
-#: po/tmp/thingengine.builtin.js:300
-msgid "set the assistant name"
-msgstr ""
-
-#. actions.set_wake_word.canonical[5]
-#: po/tmp/thingengine.builtin.js:302
-msgid "change the assistant name"
-msgstr ""
-
-#. actions.set_wake_word.on_error.unsupported[0]
-#: po/tmp/thingengine.builtin.js:304
-msgid "changing the wake word is not supported yet"
-msgstr ""
-
-#. actions.set_wake_word.on_error.unsupported[1]
-#: po/tmp/thingengine.builtin.js:306
-msgid "i do not yet support changing my name"
-msgstr ""
-
-#. actions.set_wake_word.confirmation
-#: po/tmp/thingengine.builtin.js:308
-msgid "set the wake word to $language"
-msgstr ""
-
-#. actions.set_wake_word.args.word.canonical.base[0]
-#: po/tmp/thingengine.builtin.js:310
-msgid "word"
-msgstr ""
-
-#. actions.set_voice_output.canonical[0]
-#: po/tmp/thingengine.builtin.js:314
-msgid "change the voice output setting"
-msgstr ""
-
-#. actions.set_voice_output.on_error.unsupported[0]
-#: po/tmp/thingengine.builtin.js:316
-msgid "voice output is not supported on this platform"
-msgstr ""
-
-#. actions.set_voice_output.confirmation
-#: po/tmp/thingengine.builtin.js:318
-msgid "turn ${status} voice output"
-msgstr ""
-
-#. actions.set_voice_output.args.status.canonical.base[0]
-#. actions.set_voice_input.args.status.canonical.base[0]
-#: po/tmp/thingengine.builtin.js:320 po/tmp/thingengine.builtin.js:332
-msgid "status"
-msgstr ""
-
-#. actions.set_voice_output.args.status.canonical.base[1]
-#. actions.set_voice_input.args.status.canonical.base[1]
-#: po/tmp/thingengine.builtin.js:322 po/tmp/thingengine.builtin.js:334
-msgid "preference"
-msgstr ""
-
-#. actions.set_voice_input.canonical[0]
-#: po/tmp/thingengine.builtin.js:326
-msgid "change the voice input setting"
-msgstr ""
-
-#. actions.set_voice_input.on_error.unsupported[0]
-#: po/tmp/thingengine.builtin.js:328
-msgid "voice input is not supported on this platform"
-msgstr ""
-
-#. actions.set_voice_input.confirmation
-#: po/tmp/thingengine.builtin.js:330
-msgid "turn ${status} voice input"
-msgstr ""
-
-#. actions.set_name.canonical[0]
-#: po/tmp/thingengine.builtin.js:338
-msgid "change my name"
-msgstr ""
-
-#. actions.set_name.canonical[1]
-#: po/tmp/thingengine.builtin.js:340
-msgid "set my name"
-msgstr ""
-
-#. actions.set_name.confirmation
-#: po/tmp/thingengine.builtin.js:342
-msgid "change your name to ${name}"
-msgstr ""
-
-#. actions.set_location.canonical[0]
-#: po/tmp/thingengine.builtin.js:348
-msgid "set my location"
-msgstr ""
-
-#. actions.set_location.canonical[1]
-#: po/tmp/thingengine.builtin.js:350
-msgid "set my address"
-msgstr ""
-
-#. actions.set_location.canonical[2]
-#: po/tmp/thingengine.builtin.js:352
-msgid "remember my location"
-msgstr ""
-
-#. actions.set_location.canonical[3]
-#: po/tmp/thingengine.builtin.js:354
-msgid "configure my location"
-msgstr ""
-
-#. actions.set_location.confirmation
-#: po/tmp/thingengine.builtin.js:356
-msgid "change your ${type} location to ${name}"
-msgstr ""
-
-#. actions.set_location.args.type.prompt
-#: po/tmp/thingengine.builtin.js:358
-msgid "what type of location would you like to change"
-msgstr ""
-
-#. actions.set_location.args.location.canonical.base[0]
-#: po/tmp/thingengine.builtin.js:360
-msgid "location"
-msgstr ""
-
-#. actions.set_location.args.location.canonical.base[1]
-#: po/tmp/thingengine.builtin.js:362
-msgid "place"
-msgstr ""
-
-#. actions.set_location.args.location.canonical.base[2]
-#: po/tmp/thingengine.builtin.js:364
-msgid "address"
-msgstr ""
-
-#. actions.set_location.args.location.canonical.preposition[1]
-#. actions.set_temperature_unit.args.unit.canonical.preposition[1]
-#: po/tmp/thingengine.builtin.js:368 po/tmp/thingengine.builtin.js:382
-msgid "as #"
-msgstr ""
-
-#. actions.set_temperature_unit.canonical[0]
-#: po/tmp/thingengine.builtin.js:370
-msgid "set my preferred temperature unit"
-msgstr ""
-
-#. actions.set_temperature_unit.canonical[1]
-#: po/tmp/thingengine.builtin.js:372
-msgid "change the temperature unit"
-msgstr ""
-
-#. actions.set_temperature_unit.canonical[2]
-#: po/tmp/thingengine.builtin.js:374
-msgid "set the default temperature unit"
-msgstr ""
-
-#. actions.set_temperature_unit.args.unit.prompt
-#: po/tmp/thingengine.builtin.js:376
-msgid "what unit should i use"
-msgstr ""
-
-#. actions.set_temperature_unit.args.unit.canonical.base[0]
-#: po/tmp/thingengine.builtin.js:378
-msgid "unit"
-msgstr ""
-
-#. thingpedia_name
-#: po/tmp/thingengine.js:2
-msgid "Genie Configuration"
-msgstr ""
-
-#. thingpedia_description
-#: po/tmp/thingengine.js:4
-msgid ""
-"A placeholder for configuration parameters of Genie. This device is created "
-"and loaded automatically by the system."
-msgstr ""
-
-#. name
-#: po/tmp/thingengine.js:6
-msgid "Genie ${tier} (${identity})"
-msgstr ""
-
-#. description
-#: po/tmp/thingengine.js:8
-msgid "This is one of your Genie apps."
-msgstr ""
-
-#~ msgid "Hello! I can help you find a appointment. What is your zip code?"
-#~ msgstr ""
-#~ "¡Hola! Estoy aquí para ayudarle a encontrar una cita para la vacuna para "
-#~ "covid. ¿Cuál es su código postal?"
-
-#~ msgid ""
-#~ "Here is a location near you that has reported available appointments."
-#~ msgstr ""
-#~ "Aquí hay una ubicación cerca de usted que ha informado de citas "
-#~ "disponibles:"
-
-#~ msgid "Please try this and let me know if it works."
-#~ msgstr "Por favor usa esto y avíseme si funciona."
-
-#~ msgid ""
-#~ "Great, congratulations on getting your appointment! Please tell your "
-#~ "friends about us."
-#~ msgstr ""
-#~ "Que bien, ¡felicidades por conseguir su cita! Por favor dile a tus amigos "
-#~ "que se vacunen."
-
-#~ msgid ""
-#~ "Great, congratulations on getting your appointment! Please tell your "
-#~ "friends to get vaccinated."
-#~ msgstr ""
-#~ "Que bien, ¡felicidades por conseguir su cita! Por favor dile a tus amigos "
-#~ "que se vacunen."
-
-#~ msgid "What type of vaccine did you receive at the first dose?"
-#~ msgstr "Cual vacuna de covid tomaste cuando fuiste a tomar la primer vacuna"
-
-#~ msgid "Sorry that did not work out."
-#~ msgstr "Desafortunadamente, eso no funcionó."
-
-#~ msgid ""
-#~ "I will soon be able to answer questions about covid. In the meantime, "
-#~ "please let me know what you're interested in."
-#~ msgstr ""
-#~ "Pronto podré responder a preguntas sobre covid. Mientras de esperar, "
-#~ "dígame qué le interesa saber."
-
-#~ msgid ""
-#~ "Sorry, I cannot find any available appointments in your area. Would you "
-#~ "like to be notified when there are new appointments?"
-#~ msgstr ""
-#~ "Lo siento, no puedo encontrar ninguna cita disponible en su área. ¿Debo "
-#~ "avisarle cuando hay una oportunidad?"
-
-#~ msgid ""
-#~ "Notification from Stanford Covid Genie: here is a location near you that "
-#~ "has reported available appointments."
-#~ msgstr ""
-#~ "Alerta de Stanford Covid Genie: aquí hay una ubicación cerca de usted que "
-#~ "ha informado citas disponibles:"
-
-#~ msgid ""
-#~ "Alright, I will notify you when there are new appointments in the "
-#~ "${zip_code} zip code."
-#~ msgstr ""
-#~ "Bueno, te notificará cuando hay citas acerca de tu código postal "
-#~ "${zip_code}."
-
-#~ msgid "What is your zip code?"
-#~ msgstr "¿Cuál es su código postal?"
-
-#, fuzzy
-#~ msgid ""
-#~ "Sorry, I did not understand that: ${error}. Please enter a 5-digit zip "
-#~ "code."
-#~ msgstr "Lo siento, no entiendí: ${error}. ¿Puede reformularlo?"
-
-#, fuzzy
-#~ msgid "Sorry, I did not understand that. Please enter a 5-digit zip code."
-#~ msgstr "Lo siento, no entiendí. ¿Puedes reformularlo?"
-
-#, javascript-format
-#~ msgid ""
-#~ "You are receiving this email because you subscribed to notifications from "
-#~ "Genie. To stop, open the following link: %s"
-#~ msgstr ""
-#~ "Recibiste este correo electrónico porque te suscribiste a las "
-#~ "notificaciones de el Covid Genio. Para detener, abra el siguiente enlace: "
-#~ "%s"
-
-#, javascript-format
-#~ msgid ""
-#~ "You are receiving this email because you subscribed to notifications from "
-#~ "Genie. To stop, you can <a href=\"%s\">unsubscribe</a>."
-#~ msgstr ""
-#~ "Recibiste este correo electrónico porque te suscribiste a las "
-#~ "notificaciones de el Covid Genio. Para detener, puedes <a href=\"%s"
-#~ "\">unsubscribe</a>."
-
-#~ msgid " To stop these messages, say STOP."
-#~ msgstr " Si no quieres recibir esta mensajes, diga STOP"
-
-#~ msgid "Sorry, I don't know how to do that yet."
-#~ msgstr "Lo siento, pero todavía no sé cómo hacer lo que me pidió."
-
-#~ msgid "In fact, I did not ask for anything at all!"
-#~ msgstr "De hecho, ¡ni pedí ningún cosa!"
-
-#~ msgid "Sorry, I need you to confirm the last question first."
-#~ msgstr "Lo siento, necesito que confirmes primero la pregunta pasada."
-
-#~ msgid "I'm looking for a command."
-#~ msgstr "Estoy buscando un comando."
-
-#~ msgid "In fact, I'm not even sure what I asked. Sorry!"
-#~ msgstr "De hecho, no estoy completamente seguro de lo que pedí. ¡Lo siento!"
-
-#, fuzzy
-#~ msgid ""
-#~ "I will soon be able to answer questions about Covid.  In the meantime, "
-#~ "please let me know what you are interested in."
-#~ msgstr ""
-#~ "Pronto podré responder a preguntas sobre covid. Mientras de esperar, "
-#~ "dígame qué le interesa saber."
-
-#~ msgid "Thank you!"
-#~ msgstr "¡Gracias!"
-
-#~ msgid ""
-#~ "I'm sorry, to use this command you must log into your personal account."
-#~ msgstr ""
-#~ "Lo siento, para utilizar este comando, necesitas inciar sesión en su "
-#~ "cuenta personal."
-
-#~ msgid "Media (news, comics, meme, etc)"
-#~ msgstr "Medios de comunicación (noticias, cómics, memes, etc)"
-
-#~ msgid "Social Networks (facebook, twitter, etc)"
-#~ msgstr "Redes sociales (facebook, twitter, etc.)"
-
-#~ msgid "Home (camera, tv, etc)"
-#~ msgstr "Hogar (cámara, tv, etc.)"
-
-#~ msgid "Communication (phone, email, messenger, etc)"
-#~ msgstr "Comunicación (teléfono, correo electrónico, mensajería, etc.)"
-
-#~ msgid "Services (weather, calendar, todo list, etc)"
-#~ msgstr "Servicios (clima, calendario, lista de tareas, etc.)"
-
-#~ msgid "Data Management (cloud drives)"
-#~ msgstr "Gestión de datos (unidades en la nube)"
-
-#~ msgid "Pick one from the following categories or simply type in."
-#~ msgstr "Elija una de las siguientes categorías o escriba directamente."
-
-#~ msgid "Do it now"
-#~ msgstr "Hazlo ahora"
-
-#~ msgid "Just notify me"
-#~ msgstr "Notifícame"
-
-# Atrás, volver?
-#~ msgid "Back"
-#~ msgstr "Volver"
-
-#~ msgid "Pick a command from the following devices"
-#~ msgstr "Elija un comando de los siguientes dispositivos"
-
-#~ msgid "More…"
-#~ msgstr "Más…"
-
-#, fuzzy
-#~ msgid "${utterance} notify me"
-#~ msgstr "Notifícame"
-
-#, fuzzy
-#~ msgid ""
-#~ "Can't find a compatible command from ${device}, choose another device."
-#~ msgstr ""
-#~ "No puedo encontrar un comando compatible para %s, elija otro dispositivo."
-
-#~ msgid "Pick a command below."
-#~ msgstr "Elija un comando."
-
-#~ msgid "Do you want to use your own account or others?"
-#~ msgstr "¿Quiere usar su cuenta o otras?"
-
-#~ msgid "Use others' account"
-#~ msgstr "Usar la cuenta de otro"
-
-#~ msgid "When"
-#~ msgstr "Cuando"
-
-#~ msgid "Get"
-#~ msgstr "Obtener"
-
-#~ msgid "Do"
-#~ msgstr "Hacer"
-
-#~ msgid "Add more commands and filters or run your command if you are ready."
-#~ msgstr ""
-#~ "Agregue múltiples comandos y filtros o ejecute su comando cuando esté "
-#~ "listo."
-
-#~ msgid "Add a filter"
-#~ msgstr "Agregar un filtro"
-
-#~ msgid "Run it"
-#~ msgstr "Ejecutarlo"
-
-#~ msgid "Click on one of the following buttons to start adding commands."
-#~ msgstr ""
-#~ "Pulse uno de los siguientes botones para comenzar a agregar comandos."
-
-#~ msgid "Pick the command you want to add filters to:"
-#~ msgstr "Elija el comando al que desea agregar el filtro:"
-
->>>>>>> b0284b8b
 #~ msgid "Pick the filter you want to add:"
 #~ msgstr "Elija el filtro que quiere agregar:"
 
@@ -8211,7 +6780,6 @@
 
 #~ msgid "Sorry, I did not understand that. Try the following instead:"
 #~ msgstr "Lo siento, no entiendí. Pruebe los siguientes comandos en su lugar:"
-<<<<<<< HEAD
 
 #~ msgid "Make Your Own Rule"
 #~ msgstr "Cree su propia regla"
@@ -8222,18 +6790,6 @@
 #~ msgid "Did you mean any of the following?"
 #~ msgstr "¿Quiso decir uno de los comandos siguientes?"
 
-=======
-
-#~ msgid "Make Your Own Rule"
-#~ msgstr "Cree su propia regla"
-
-#~ msgid "none of the above"
-#~ msgstr "Ninguno de estos."
-
-#~ msgid "Did you mean any of the following?"
-#~ msgstr "¿Quiso decir uno de los comandos siguientes?"
-
->>>>>>> b0284b8b
 #~ msgid "Your last command was a button. I know what a button means. 😛"
 #~ msgstr "Su último comando fue un botón. Sé lo que significa un botón. 😛"
 
