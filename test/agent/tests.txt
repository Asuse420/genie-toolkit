--- conflicted
+++ resolved
@@ -242,15 +242,9 @@
 
 U: \r bookkeeping special special:nevermind
 
-<<<<<<< HEAD
 A: Alright, let me know if I can help you with anything else!
 A: >> context = null // {}
 A: >> expecting = null
-=======
-A: Is there anything else I can help you with?
-A: >> context = $dialogue @org.thingpedia.dialogue.transaction . sys_anything_else ; // {}
-A: >> expecting = command
->>>>>>> 31b1c66f
 
 ====
 # 11-entity-linking
@@ -280,7 +274,7 @@
 
 U: !! test command always failed !!
 
-A: Sorry, I did not understand that. Can you rephrase it?
+A: Sorry, I did not understand that. Please enter a 5-digit zip code.
 A: >> context = null // {}
 A: >> expecting = null
 
@@ -449,11 +443,7 @@
 U: now => (@com.spotify.song(), id =~ "Nice For What") => notify;
 
 A: Nice For What is a song by Drake in the album Scorpion. Would you like to play it on Spotify?
-<<<<<<< HEAD
 A: >> context = $dialogue @org.thingpedia.dialogue.transaction . sys_recommend_one ; @com.spotify ( id = GENERIC_ENTITY_tt:device_id_0 ) . song ( ) filter id =~ QUOTED_STRING_0 #[ results = [ { id = GENERIC_ENTITY_com.spotify:song_0 , artists = [ GENERIC_ENTITY_com.spotify:artist_0 ] , album = GENERIC_ENTITY_com.spotify:album_0 , genres = [ QUOTED_STRING_1 , QUOTED_STRING_2 , QUOTED_STRING_3 , QUOTED_STRING_4 , QUOTED_STRING_5 , QUOTED_STRING_6 ] , release_date = DATE_0 , popularity = NUMBER_0 , energy = NUMBER_1 , danceability = NUMBER_2 } ] ] ; @com.spotify ( id = GENERIC_ENTITY_tt:device_id_0 ) . play_song ( song = GENERIC_ENTITY_com.spotify:song_0 ) #[ confirm = enum proposed ] ; // {"GENERIC_ENTITY_tt:device_id_0":{"value":"com.spotify-7","display":"Some Device 7"},"QUOTED_STRING_0":"Nice For What","GENERIC_ENTITY_com.spotify:song_0":{"value":"spotify:track:3CA9pLiwRIGtUBiMjbZmRw","display":"Nice For What"},"GENERIC_ENTITY_com.spotify:artist_0":{"value":"spotify:artist:3TVXtAsR1Inumwj472S9r4","display":"Drake"},"GENERIC_ENTITY_com.spotify:album_0":{"value":"spotify:album:1ATL5GLyefJaxhQzSPVrLX","display":"Scorpion"},"QUOTED_STRING_1":"canadian hip hop","QUOTED_STRING_2":"canadian pop","QUOTED_STRING_3":"hip hop","QUOTED_STRING_4":"pop rap","QUOTED_STRING_5":"rap","QUOTED_STRING_6":"toronto rap","DATE_0":"2018-06-29T00:00:00.000Z","NUMBER_0":79,"NUMBER_1":90,"NUMBER_2":58}
-=======
-A: >> context = $dialogue @org.thingpedia.dialogue.transaction . sys_recommend_one ; @com.spotify ( id = GENERIC_ENTITY_tt:device_id_0 ) . song ( ) filter id =~ QUOTED_STRING_0 #[ results = [ { id = GENERIC_ENTITY_com.spotify:song_0 , artists = [ GENERIC_ENTITY_com.spotify:artist_0 ] , album = GENERIC_ENTITY_com.spotify:album_0 , genres = [ QUOTED_STRING_1 , QUOTED_STRING_2 , QUOTED_STRING_3 , QUOTED_STRING_4 , QUOTED_STRING_5 , QUOTED_STRING_6 ] , release_date = DATE_0 , popularity = NUMBER_0 , energy = NUMBER_1 , danceability = NUMBER_2 } ] ] ; @com.spotify . play_song ( song = GENERIC_ENTITY_com.spotify:song_0 ) #[ confirm = enum proposed ] ; // {"GENERIC_ENTITY_tt:device_id_0":{"value":"com.spotify-7","display":"Some Device 7"},"QUOTED_STRING_0":"Nice For What","GENERIC_ENTITY_com.spotify:song_0":{"value":"spotify:track:3CA9pLiwRIGtUBiMjbZmRw","display":"Nice For What"},"GENERIC_ENTITY_com.spotify:artist_0":{"value":"spotify:artist:3TVXtAsR1Inumwj472S9r4","display":"Drake"},"GENERIC_ENTITY_com.spotify:album_0":{"value":"spotify:album:1ATL5GLyefJaxhQzSPVrLX","display":"Scorpion"},"QUOTED_STRING_1":"canadian hip hop","QUOTED_STRING_2":"canadian pop","QUOTED_STRING_3":"hip hop","QUOTED_STRING_4":"pop rap","QUOTED_STRING_5":"rap","QUOTED_STRING_6":"toronto rap","DATE_0":"2018-06-29T00:00:00.000Z","NUMBER_0":79,"NUMBER_1":90,"NUMBER_2":58}
->>>>>>> 31b1c66f
 A: >> expecting = yesno
 
 # yes please
@@ -470,11 +460,7 @@
 U: now => (@com.spotify.song(), id =~ "Nice For What") => notify;
 
 A: Nice For What is a song by Drake in the album Scorpion. Would you like to play it on Spotify?
-<<<<<<< HEAD
 A: >> context = $dialogue @org.thingpedia.dialogue.transaction . sys_recommend_one ; @com.spotify ( id = GENERIC_ENTITY_tt:device_id_0 ) . song ( ) filter id =~ QUOTED_STRING_0 #[ results = [ { id = GENERIC_ENTITY_com.spotify:song_0 , artists = [ GENERIC_ENTITY_com.spotify:artist_0 ] , album = GENERIC_ENTITY_com.spotify:album_0 , genres = [ QUOTED_STRING_1 , QUOTED_STRING_2 , QUOTED_STRING_3 , QUOTED_STRING_4 , QUOTED_STRING_5 , QUOTED_STRING_6 ] , release_date = DATE_0 , popularity = NUMBER_0 , energy = NUMBER_1 , danceability = NUMBER_2 } ] ] ; @com.spotify ( id = GENERIC_ENTITY_tt:device_id_0 ) . play_song ( song = GENERIC_ENTITY_com.spotify:song_0 ) #[ confirm = enum proposed ] ; // {"GENERIC_ENTITY_tt:device_id_0":{"value":"com.spotify-7","display":"Some Device 7"},"QUOTED_STRING_0":"Nice For What","GENERIC_ENTITY_com.spotify:song_0":{"value":"spotify:track:3CA9pLiwRIGtUBiMjbZmRw","display":"Nice For What"},"GENERIC_ENTITY_com.spotify:artist_0":{"value":"spotify:artist:3TVXtAsR1Inumwj472S9r4","display":"Drake"},"GENERIC_ENTITY_com.spotify:album_0":{"value":"spotify:album:1ATL5GLyefJaxhQzSPVrLX","display":"Scorpion"},"QUOTED_STRING_1":"canadian hip hop","QUOTED_STRING_2":"canadian pop","QUOTED_STRING_3":"hip hop","QUOTED_STRING_4":"pop rap","QUOTED_STRING_5":"rap","QUOTED_STRING_6":"toronto rap","DATE_0":"2018-06-29T00:00:00.000Z","NUMBER_0":79,"NUMBER_1":90,"NUMBER_2":58}
-=======
-A: >> context = $dialogue @org.thingpedia.dialogue.transaction . sys_recommend_one ; @com.spotify ( id = GENERIC_ENTITY_tt:device_id_0 ) . song ( ) filter id =~ QUOTED_STRING_0 #[ results = [ { id = GENERIC_ENTITY_com.spotify:song_0 , artists = [ GENERIC_ENTITY_com.spotify:artist_0 ] , album = GENERIC_ENTITY_com.spotify:album_0 , genres = [ QUOTED_STRING_1 , QUOTED_STRING_2 , QUOTED_STRING_3 , QUOTED_STRING_4 , QUOTED_STRING_5 , QUOTED_STRING_6 ] , release_date = DATE_0 , popularity = NUMBER_0 , energy = NUMBER_1 , danceability = NUMBER_2 } ] ] ; @com.spotify . play_song ( song = GENERIC_ENTITY_com.spotify:song_0 ) #[ confirm = enum proposed ] ; // {"GENERIC_ENTITY_tt:device_id_0":{"value":"com.spotify-7","display":"Some Device 7"},"QUOTED_STRING_0":"Nice For What","GENERIC_ENTITY_com.spotify:song_0":{"value":"spotify:track:3CA9pLiwRIGtUBiMjbZmRw","display":"Nice For What"},"GENERIC_ENTITY_com.spotify:artist_0":{"value":"spotify:artist:3TVXtAsR1Inumwj472S9r4","display":"Drake"},"GENERIC_ENTITY_com.spotify:album_0":{"value":"spotify:album:1ATL5GLyefJaxhQzSPVrLX","display":"Scorpion"},"QUOTED_STRING_1":"canadian hip hop","QUOTED_STRING_2":"canadian pop","QUOTED_STRING_3":"hip hop","QUOTED_STRING_4":"pop rap","QUOTED_STRING_5":"rap","QUOTED_STRING_6":"toronto rap","DATE_0":"2018-06-29T00:00:00.000Z","NUMBER_0":79,"NUMBER_1":90,"NUMBER_2":58}
->>>>>>> 31b1c66f
 A: >> expecting = yesno
 
 # no thanks
@@ -518,11 +504,7 @@
 U: now => [release_date] of (@com.spotify.song(), id =~ "Nice For What") => notify;
 
 A: Nice For What is a song released on June 28, 2018. Would you like to play it on Spotify?
-<<<<<<< HEAD
 A: >> context = $dialogue @org.thingpedia.dialogue.transaction . sys_recommend_one ; [ release_date ] of @com.spotify ( id = GENERIC_ENTITY_tt:device_id_0 ) . song ( ) filter id =~ QUOTED_STRING_0 #[ results = [ { id = GENERIC_ENTITY_com.spotify:song_0 , release_date = DATE_0 } ] ] ; @com.spotify ( id = GENERIC_ENTITY_tt:device_id_0 ) . play_song ( song = GENERIC_ENTITY_com.spotify:song_0 ) #[ confirm = enum proposed ] ; // {"GENERIC_ENTITY_tt:device_id_0":{"value":"com.spotify-7","display":"Some Device 7"},"QUOTED_STRING_0":"Nice For What","GENERIC_ENTITY_com.spotify:song_0":{"value":"spotify:track:3CA9pLiwRIGtUBiMjbZmRw","display":"Nice For What"},"DATE_0":"2018-06-29T00:00:00.000Z"}
-=======
-A: >> context = $dialogue @org.thingpedia.dialogue.transaction . sys_recommend_one ; [ release_date ] of @com.spotify ( id = GENERIC_ENTITY_tt:device_id_0 ) . song ( ) filter id =~ QUOTED_STRING_0 #[ results = [ { id = GENERIC_ENTITY_com.spotify:song_0 , release_date = DATE_0 } ] ] ; @com.spotify . play_song ( song = GENERIC_ENTITY_com.spotify:song_0 ) #[ confirm = enum proposed ] ; // {"GENERIC_ENTITY_tt:device_id_0":{"value":"com.spotify-7","display":"Some Device 7"},"QUOTED_STRING_0":"Nice For What","GENERIC_ENTITY_com.spotify:song_0":{"value":"spotify:track:3CA9pLiwRIGtUBiMjbZmRw","display":"Nice For What"},"DATE_0":"2018-06-29T00:00:00.000Z"}
->>>>>>> 31b1c66f
 A: >> expecting = yesno
 
 ====
@@ -533,11 +515,7 @@
 U: now => [release_date] of (@com.spotify.song(), id =~ "hello") => notify;
 
 A: Hello? Is a song released on May 24, 2018. Would you like to play it on Spotify?
-<<<<<<< HEAD
 A: >> context = $dialogue @org.thingpedia.dialogue.transaction . sys_recommend_one ; [ release_date ] of @com.spotify ( id = GENERIC_ENTITY_tt:device_id_0 ) . song ( ) filter id =~ QUOTED_STRING_0 #[ results = [ { id = GENERIC_ENTITY_com.spotify:song_0 , release_date = DATE_0 } ] ] #[ count = 11 ] ; @com.spotify ( id = GENERIC_ENTITY_tt:device_id_0 ) . play_song ( song = GENERIC_ENTITY_com.spotify:song_0 ) #[ confirm = enum proposed ] ; // {"GENERIC_ENTITY_tt:device_id_0":{"value":"com.spotify-7","display":"Some Device 7"},"QUOTED_STRING_0":"hello","GENERIC_ENTITY_com.spotify:song_0":{"value":"spotify:track:7qwt4xUIqQWCu1DJf96g2k","display":"Hello?"},"DATE_0":"2018-05-25T00:00:00.000Z"}
-=======
-A: >> context = $dialogue @org.thingpedia.dialogue.transaction . sys_recommend_one ; [ release_date ] of @com.spotify ( id = GENERIC_ENTITY_tt:device_id_0 ) . song ( ) filter id =~ QUOTED_STRING_0 #[ results = [ { id = GENERIC_ENTITY_com.spotify:song_0 , release_date = DATE_0 } ] ] #[ count = 11 ] ; @com.spotify . play_song ( song = GENERIC_ENTITY_com.spotify:song_0 ) #[ confirm = enum proposed ] ; // {"GENERIC_ENTITY_tt:device_id_0":{"value":"com.spotify-7","display":"Some Device 7"},"QUOTED_STRING_0":"hello","GENERIC_ENTITY_com.spotify:song_0":{"value":"spotify:track:7qwt4xUIqQWCu1DJf96g2k","display":"Hello?"},"DATE_0":"2018-05-25T00:00:00.000Z"}
->>>>>>> 31b1c66f
 A: >> expecting = yesno
 
 ====
@@ -586,11 +564,7 @@
 U: now => (@com.spotify.song(), id =~ "Nice For What") => notify;
 
 A: Nice For What is a song by Drake in the album Scorpion. Would you like to play it on Spotify?
-<<<<<<< HEAD
 A: >> context = $dialogue @org.thingpedia.dialogue.transaction . sys_recommend_one ; @com.spotify ( id = GENERIC_ENTITY_tt:device_id_0 ) . song ( ) filter id =~ QUOTED_STRING_0 #[ results = [ { id = GENERIC_ENTITY_com.spotify:song_0 , artists = [ GENERIC_ENTITY_com.spotify:artist_0 ] , album = GENERIC_ENTITY_com.spotify:album_0 , genres = [ QUOTED_STRING_1 , QUOTED_STRING_2 , QUOTED_STRING_3 , QUOTED_STRING_4 , QUOTED_STRING_5 , QUOTED_STRING_6 ] , release_date = DATE_0 , popularity = NUMBER_0 , energy = NUMBER_1 , danceability = NUMBER_2 } ] ] ; @com.spotify ( id = GENERIC_ENTITY_tt:device_id_0 ) . play_song ( song = GENERIC_ENTITY_com.spotify:song_0 ) #[ confirm = enum proposed ] ; // {"GENERIC_ENTITY_tt:device_id_0":{"value":"com.spotify-7","display":"Some Device 7"},"QUOTED_STRING_0":"Nice For What","GENERIC_ENTITY_com.spotify:song_0":{"value":"spotify:track:3CA9pLiwRIGtUBiMjbZmRw","display":"Nice For What"},"GENERIC_ENTITY_com.spotify:artist_0":{"value":"spotify:artist:3TVXtAsR1Inumwj472S9r4","display":"Drake"},"GENERIC_ENTITY_com.spotify:album_0":{"value":"spotify:album:1ATL5GLyefJaxhQzSPVrLX","display":"Scorpion"},"QUOTED_STRING_1":"canadian hip hop","QUOTED_STRING_2":"canadian pop","QUOTED_STRING_3":"hip hop","QUOTED_STRING_4":"pop rap","QUOTED_STRING_5":"rap","QUOTED_STRING_6":"toronto rap","DATE_0":"2018-06-29T00:00:00.000Z","NUMBER_0":79,"NUMBER_1":90,"NUMBER_2":58}
-=======
-A: >> context = $dialogue @org.thingpedia.dialogue.transaction . sys_recommend_one ; @com.spotify ( id = GENERIC_ENTITY_tt:device_id_0 ) . song ( ) filter id =~ QUOTED_STRING_0 #[ results = [ { id = GENERIC_ENTITY_com.spotify:song_0 , artists = [ GENERIC_ENTITY_com.spotify:artist_0 ] , album = GENERIC_ENTITY_com.spotify:album_0 , genres = [ QUOTED_STRING_1 , QUOTED_STRING_2 , QUOTED_STRING_3 , QUOTED_STRING_4 , QUOTED_STRING_5 , QUOTED_STRING_6 ] , release_date = DATE_0 , popularity = NUMBER_0 , energy = NUMBER_1 , danceability = NUMBER_2 } ] ] ; @com.spotify . play_song ( song = GENERIC_ENTITY_com.spotify:song_0 ) #[ confirm = enum proposed ] ; // {"GENERIC_ENTITY_tt:device_id_0":{"value":"com.spotify-7","display":"Some Device 7"},"QUOTED_STRING_0":"Nice For What","GENERIC_ENTITY_com.spotify:song_0":{"value":"spotify:track:3CA9pLiwRIGtUBiMjbZmRw","display":"Nice For What"},"GENERIC_ENTITY_com.spotify:artist_0":{"value":"spotify:artist:3TVXtAsR1Inumwj472S9r4","display":"Drake"},"GENERIC_ENTITY_com.spotify:album_0":{"value":"spotify:album:1ATL5GLyefJaxhQzSPVrLX","display":"Scorpion"},"QUOTED_STRING_1":"canadian hip hop","QUOTED_STRING_2":"canadian pop","QUOTED_STRING_3":"hip hop","QUOTED_STRING_4":"pop rap","QUOTED_STRING_5":"rap","QUOTED_STRING_6":"toronto rap","DATE_0":"2018-06-29T00:00:00.000Z","NUMBER_0":79,"NUMBER_1":90,"NUMBER_2":58}
->>>>>>> 31b1c66f
 A: >> expecting = yesno
 
 # no thanks
@@ -618,11 +592,7 @@
 U: now => (sort popularity desc of @com.spotify.song())[1] => notify;
 
 A: The most popular song is ROCKSTAR (feat. Roddy Ricch). It is a song by DaBaby in the album BLAME IT ON BABY. Would you like to play it on Spotify?
-<<<<<<< HEAD
 A: >> context = $dialogue @org.thingpedia.dialogue.transaction . sys_recommend_one ; sort ( popularity desc of @com.spotify ( id = GENERIC_ENTITY_tt:device_id_0 ) . song ( ) ) [ 1 ] #[ results = [ { id = GENERIC_ENTITY_com.spotify:song_0 , artists = [ GENERIC_ENTITY_com.spotify:artist_0 , GENERIC_ENTITY_com.spotify:artist_1 ] , album = GENERIC_ENTITY_com.spotify:album_0 , genres = [ QUOTED_STRING_0 , QUOTED_STRING_1 ] , release_date = DATE_0 , popularity = NUMBER_0 , energy = NUMBER_1 , danceability = NUMBER_2 } ] ] ; @com.spotify ( id = GENERIC_ENTITY_tt:device_id_0 ) . play_song ( song = GENERIC_ENTITY_com.spotify:song_0 ) #[ confirm = enum proposed ] ; // {"GENERIC_ENTITY_tt:device_id_0":{"value":"com.spotify-7","display":"Some Device 7"},"GENERIC_ENTITY_com.spotify:song_0":{"value":"spotify:track:7ytR5pFWmSjzHJIeQkgog4","display":"ROCKSTAR (feat. Roddy Ricch)"},"GENERIC_ENTITY_com.spotify:artist_0":{"value":"spotify:artist:4r63FhuTkUYltbVAg5TQnk","display":"DaBaby"},"GENERIC_ENTITY_com.spotify:artist_1":{"value":"spotify:artist:757aE44tKEUQEqRuT6GnEB","display":"Roddy Ricch"},"GENERIC_ENTITY_com.spotify:album_0":{"value":"spotify:album:623PL2MBg50Br5dLXC9E9e","display":"BLAME IT ON BABY"},"QUOTED_STRING_0":"north carolina hip hop","QUOTED_STRING_1":"rap","DATE_0":"2020-04-17T00:00:00.000Z","NUMBER_0":100,"NUMBER_1":69,"NUMBER_2":74}
-=======
-A: >> context = $dialogue @org.thingpedia.dialogue.transaction . sys_recommend_one ; sort ( popularity desc of @com.spotify ( id = GENERIC_ENTITY_tt:device_id_0 ) . song ( ) ) [ 1 ] #[ results = [ { id = GENERIC_ENTITY_com.spotify:song_0 , artists = [ GENERIC_ENTITY_com.spotify:artist_0 , GENERIC_ENTITY_com.spotify:artist_1 ] , album = GENERIC_ENTITY_com.spotify:album_0 , genres = [ QUOTED_STRING_0 , QUOTED_STRING_1 ] , release_date = DATE_0 , popularity = NUMBER_0 , energy = NUMBER_1 , danceability = NUMBER_2 } ] ] ; @com.spotify . play_song ( song = GENERIC_ENTITY_com.spotify:song_0 ) #[ confirm = enum proposed ] ; // {"GENERIC_ENTITY_tt:device_id_0":{"value":"com.spotify-7","display":"Some Device 7"},"GENERIC_ENTITY_com.spotify:song_0":{"value":"spotify:track:7ytR5pFWmSjzHJIeQkgog4","display":"ROCKSTAR (feat. Roddy Ricch)"},"GENERIC_ENTITY_com.spotify:artist_0":{"value":"spotify:artist:4r63FhuTkUYltbVAg5TQnk","display":"DaBaby"},"GENERIC_ENTITY_com.spotify:artist_1":{"value":"spotify:artist:757aE44tKEUQEqRuT6GnEB","display":"Roddy Ricch"},"GENERIC_ENTITY_com.spotify:album_0":{"value":"spotify:album:623PL2MBg50Br5dLXC9E9e","display":"BLAME IT ON BABY"},"QUOTED_STRING_0":"north carolina hip hop","QUOTED_STRING_1":"rap","DATE_0":"2020-04-17T00:00:00.000Z","NUMBER_0":100,"NUMBER_1":69,"NUMBER_2":74}
->>>>>>> 31b1c66f
 A: >> expecting = yesno
 
 ====
@@ -632,11 +602,7 @@
 U: now => (sort popularity asc of @com.spotify.song())[1] => notify;
 
 A: The least popular song is Love Yourself. It is a song by Justin Bieber in the album Romantic Pop Songs. Would you like to play it on Spotify?
-<<<<<<< HEAD
 A: >> context = $dialogue @org.thingpedia.dialogue.transaction . sys_recommend_one ; sort ( popularity asc of @com.spotify ( id = GENERIC_ENTITY_tt:device_id_0 ) . song ( ) ) [ 1 ] #[ results = [ { id = GENERIC_ENTITY_com.spotify:song_0 , artists = [ GENERIC_ENTITY_com.spotify:artist_0 ] , album = GENERIC_ENTITY_com.spotify:album_0 , genres = [ QUOTED_STRING_0 , QUOTED_STRING_1 , QUOTED_STRING_2 ] , release_date = DATE_0 , popularity = 0 , energy = NUMBER_0 , danceability = NUMBER_1 } ] ] ; @com.spotify ( id = GENERIC_ENTITY_tt:device_id_0 ) . play_song ( song = GENERIC_ENTITY_com.spotify:song_0 ) #[ confirm = enum proposed ] ; // {"GENERIC_ENTITY_tt:device_id_0":{"value":"com.spotify-7","display":"Some Device 7"},"GENERIC_ENTITY_com.spotify:song_0":{"value":"spotify:track:0VXeNEtuiD77F2StUeUadK","display":"Love Yourself"},"GENERIC_ENTITY_com.spotify:artist_0":{"value":"spotify:artist:1uNFoZAHBGtllmzznpCI3s","display":"Justin Bieber"},"GENERIC_ENTITY_com.spotify:album_0":{"value":"spotify:album:74jDw6TsdKnT92V790QfvF","display":"Romantic Pop Songs"},"QUOTED_STRING_0":"canadian pop","QUOTED_STRING_1":"pop","QUOTED_STRING_2":"post-teen pop","DATE_0":"2020-08-10T00:00:00.000Z","NUMBER_0":43,"NUMBER_1":78}
-=======
-A: >> context = $dialogue @org.thingpedia.dialogue.transaction . sys_recommend_one ; sort ( popularity asc of @com.spotify ( id = GENERIC_ENTITY_tt:device_id_0 ) . song ( ) ) [ 1 ] #[ results = [ { id = GENERIC_ENTITY_com.spotify:song_0 , artists = [ GENERIC_ENTITY_com.spotify:artist_0 ] , album = GENERIC_ENTITY_com.spotify:album_0 , genres = [ QUOTED_STRING_0 , QUOTED_STRING_1 , QUOTED_STRING_2 ] , release_date = DATE_0 , popularity = 0 , energy = NUMBER_0 , danceability = NUMBER_1 } ] ] ; @com.spotify . play_song ( song = GENERIC_ENTITY_com.spotify:song_0 ) #[ confirm = enum proposed ] ; // {"GENERIC_ENTITY_tt:device_id_0":{"value":"com.spotify-7","display":"Some Device 7"},"GENERIC_ENTITY_com.spotify:song_0":{"value":"spotify:track:0VXeNEtuiD77F2StUeUadK","display":"Love Yourself"},"GENERIC_ENTITY_com.spotify:artist_0":{"value":"spotify:artist:1uNFoZAHBGtllmzznpCI3s","display":"Justin Bieber"},"GENERIC_ENTITY_com.spotify:album_0":{"value":"spotify:album:74jDw6TsdKnT92V790QfvF","display":"Romantic Pop Songs"},"QUOTED_STRING_0":"canadian pop","QUOTED_STRING_1":"pop","QUOTED_STRING_2":"post-teen pop","DATE_0":"2020-08-10T00:00:00.000Z","NUMBER_0":43,"NUMBER_1":78}
->>>>>>> 31b1c66f
 A: >> expecting = yesno
 
 ====
@@ -975,150 +941,8 @@
 U: \t $dialogue @org.thingpedia.dialogue.transaction.execute;
 U: @com.twitter.post();
 
-<<<<<<< HEAD
 A: To use this command you must first create a personal Almond account.
 A: link: Sign up for Almond /user/register
-=======
-A: To use this command you must first create a personal Genie account.
-A: link: Sign-up for Genie /user/register
-A: >> context = null // {}
-A: >> expecting = null
-
-====
-# 63-covid-vaccine-first-dose
-
-U: \t $dialogue @org.thingpedia.dialogue.transaction.init;
-U: @org.thingpedia.covid-vaccine.appointment();
-
-A: Hello! I can help you find an appointment. What is your zip code?
-A: >> context = $dialogue @org.thingpedia.dialogue.transaction . sys_slot_fill ( zip_code ) ; @org.thingpedia.covid-vaccine . appointment ( ) ; // {}
-A: >> expecting = command
-
-U: \t $dialogue @org.thingpedia.dialogue.transaction.execute;
-U: @org.thingpedia.covid-vaccine.appointment(zip_code="94305");
-
-A: Here is a location near you that has reported available appointments.
-A: rdl: Stanford Hospital (Pfizer) https://stanfordhealthcare.org/
-A: Please try this and let me know if it works.
-A: >> context = $dialogue @org.thingpedia.dialogue.transaction . sys_slot_fill ( validity ) ; @org.thingpedia.covid-vaccine . appointment ( zip_code = QUOTED_STRING_0 ) #[ results = [ { zip_code = QUOTED_STRING_0 , vaccine_type = enum pfizer , dose = enum first , id = GENERIC_ENTITY_org.thingpedia.covid-vaccine:vaccine_appointment_0 , geo = LOCATION_0 , link = URL_0 } ] ] ; @org.thingpedia.covid-vaccine . mark_valid ( appointment = GENERIC_ENTITY_org.thingpedia.covid-vaccine:vaccine_appointment_0 ) ; // {"QUOTED_STRING_0":"94305","GENERIC_ENTITY_org.thingpedia.covid-vaccine:vaccine_appointment_0":{"value":"1","display":null},"LOCATION_0":{"latitude":37.4334411,"longitude":-122.1774838,"display":"Stanford Hospital (Pfizer)"},"URL_0":"https://stanfordhealthcare.org/"}
-A: >> expecting = yesno
-
-U: \t $yes;
-
-A: Great, congratulations on getting your appointment! Please tell your friends about us.
-A: >> context = null // {}
-A: >> expecting = null
-
-====
-# 64-covid-vaccine-second-dose
-
-U: \t $dialogue @org.thingpedia.dialogue.transaction.init;
-U: @org.thingpedia.covid-vaccine.appointment();
-
-A: Hello! I can help you find an appointment. What is your zip code?
-A: >> context = $dialogue @org.thingpedia.dialogue.transaction . sys_slot_fill ( zip_code ) ; @org.thingpedia.covid-vaccine . appointment ( ) ; // {}
-A: >> expecting = command
-
-U: \t $dialogue @org.thingpedia.dialogue.transaction.execute;
-U: @org.thingpedia.covid-vaccine.appointment(zip_code="94304", dose=enum second);
-
-A: What type of vaccine did you receive at the first dose?
-A: button: moderna {"code":["$answer","(","enum","moderna",")",";"],"entities":{}}
-A: button: pfizer {"code":["$answer","(","enum","pfizer",")",";"],"entities":{}}
-A: button: johnson and johnson {"code":["$answer","(","enum","johnson_and_johnson",")",";"],"entities":{}}
-A: button: astra zeneca {"code":["$answer","(","enum","astra_zeneca",")",";"],"entities":{}}
-A: >> context = $dialogue @org.thingpedia.dialogue.transaction . sys_slot_fill ( vaccine_type ) ; @org.thingpedia.covid-vaccine . appointment ( dose = enum second , zip_code = QUOTED_STRING_0 ) ; // {"QUOTED_STRING_0":"94304"}
-A: >> expecting = command
-
-U: \t $dialogue @org.thingpedia.dialogue.transaction.execute;
-U: @org.thingpedia.covid-vaccine.appointment(zip_code="94304", dose=enum second, vaccine_type=enum pfizer);
-
-A: Here is a location near you that has reported available appointments.
-A: rdl: Stanford Hospital (Pfizer, 2nd dose) https://stanfordhealthcare.org/
-A: Please try this and let me know if it works.
-A: >> context = $dialogue @org.thingpedia.dialogue.transaction . sys_slot_fill ( validity ) ; @org.thingpedia.covid-vaccine . appointment ( dose = enum second , vaccine_type = enum pfizer , zip_code = QUOTED_STRING_0 ) #[ results = [ { zip_code = QUOTED_STRING_0 , vaccine_type = enum pfizer , dose = enum second , id = GENERIC_ENTITY_org.thingpedia.covid-vaccine:vaccine_appointment_0 , geo = LOCATION_0 , link = URL_0 } ] ] ; @org.thingpedia.covid-vaccine . mark_valid ( appointment = GENERIC_ENTITY_org.thingpedia.covid-vaccine:vaccine_appointment_0 ) ; // {"QUOTED_STRING_0":"94304","GENERIC_ENTITY_org.thingpedia.covid-vaccine:vaccine_appointment_0":{"value":"3","display":null},"LOCATION_0":{"latitude":37.4334411,"longitude":-122.1774838,"display":"Stanford Hospital (Pfizer, 2nd dose)"},"URL_0":"https://stanfordhealthcare.org/"}
-A: >> expecting = yesno
-
-U: \t $no;
-
-A: Sorry that did not work out.
-A: Here is a location near you that has reported available appointments.
-A: rdl: Stanford Hospital (Pfizer, 2nd dose) https://stanfordhealthcare.org/
-A: Please try this and let me know if it works.
-A: >> context = $dialogue @org.thingpedia.dialogue.transaction . sys_slot_fill ( validity ) ; @org.thingpedia.covid-vaccine . appointment ( dose = enum second , vaccine_type = enum pfizer , zip_code = QUOTED_STRING_0 ) #[ results = [ { zip_code = QUOTED_STRING_0 , vaccine_type = enum pfizer , dose = enum second , id = GENERIC_ENTITY_org.thingpedia.covid-vaccine:vaccine_appointment_0 , geo = LOCATION_0 , link = URL_0 } ] ] ; @org.thingpedia.covid-vaccine . mark_valid ( appointment = GENERIC_ENTITY_org.thingpedia.covid-vaccine:vaccine_appointment_0 , validity = false ) #[ results = [ ] ] ; @org.thingpedia.covid-vaccine . appointment ( dose = enum second , vaccine_type = enum pfizer , zip_code = QUOTED_STRING_0 ) #[ results = [ { zip_code = QUOTED_STRING_0 , vaccine_type = enum pfizer , dose = enum second , id = GENERIC_ENTITY_org.thingpedia.covid-vaccine:vaccine_appointment_0 , geo = LOCATION_0 , link = URL_0 } ] ] ; @org.thingpedia.covid-vaccine . mark_valid ( appointment = GENERIC_ENTITY_org.thingpedia.covid-vaccine:vaccine_appointment_0 ) ; // {"QUOTED_STRING_0":"94304","GENERIC_ENTITY_org.thingpedia.covid-vaccine:vaccine_appointment_0":{"value":"3","display":null},"LOCATION_0":{"latitude":37.4334411,"longitude":-122.1774838,"display":"Stanford Hospital (Pfizer, 2nd dose)"},"URL_0":"https://stanfordhealthcare.org/"}
-A: >> expecting = yesno
-
-====
-# 65-covid-vaccine-cancel
-
-U: \t $dialogue @org.thingpedia.dialogue.transaction.init;
-U: @org.thingpedia.covid-vaccine.appointment();
-
-A: Hello! I can help you find an appointment. What is your zip code?
-A: >> context = $dialogue @org.thingpedia.dialogue.transaction . sys_slot_fill ( zip_code ) ; @org.thingpedia.covid-vaccine . appointment ( ) ; // {}
-A: >> expecting = command
-
-U: \t $dialogue @org.thingpedia.dialogue.transaction.cancel;
-
-A: I will soon be able to answer questions about covid. In the meantime, please let me know what you're interested in.
-A: >> context = $dialogue @org.thingpedia.dialogue.transaction . sys_record_command ; // {}
-A: >> expecting = raw_string
-
-U: what is covid?
-
-A: Thank you!
-A: >> context = null // {}
-A: >> expecting = null
-
-====
-# 66-covid-vaccine-cancel-nevermind
-
-U: \t $dialogue @org.thingpedia.dialogue.transaction.init;
-U: @org.thingpedia.covid-vaccine.appointment();
-
-A: Hello! I can help you find an appointment. What is your zip code?
-A: >> context = $dialogue @org.thingpedia.dialogue.transaction . sys_slot_fill ( zip_code ) ; @org.thingpedia.covid-vaccine . appointment ( ) ; // {}
-A: >> expecting = command
-
-U: \t $nevermind;
-
-A: I will soon be able to answer questions about covid. In the meantime, please let me know what you're interested in.
-A: >> context = $dialogue @org.thingpedia.dialogue.transaction . sys_record_command ; // {}
-A: >> expecting = raw_string
-
-====
-# 67-covid-vaccine-missing
-
-U: \t $dialogue @org.thingpedia.dialogue.transaction.init;
-U: @org.thingpedia.covid-vaccine.appointment();
-
-A: Hello! I can help you find an appointment. What is your zip code?
-A: >> context = $dialogue @org.thingpedia.dialogue.transaction . sys_slot_fill ( zip_code ) ; @org.thingpedia.covid-vaccine . appointment ( ) ; // {}
-A: >> expecting = command
-
-U: \t $answer("94062");
-
-A: Sorry, I cannot find any available appointments in your area. Would you like to be notified when there are new appointments?
-A: >> context = $dialogue @org.thingpedia.dialogue.transaction . sys_empty_search ; @org.thingpedia.covid-vaccine . appointment ( zip_code = QUOTED_STRING_0 ) #[ results = [ ] ] ; monitor ( @org.thingpedia.covid-vaccine . appointment ( zip_code = QUOTED_STRING_0 ) ) #[ confirm = enum proposed ] ; // {"QUOTED_STRING_0":"94062"}
-A: >> expecting = yesno
-
-U: \t $yes;
-
-A: Alright, I will notify you when there are new appointments in the 94062 zip code.
-A: >> context = $dialogue @org.thingpedia.dialogue.transaction . sys_rule_enable_success ; monitor ( @org.thingpedia.covid-vaccine . appointment ( zip_code = QUOTED_STRING_0 ) ) #[ results = [ ] ] ; // {"QUOTED_STRING_0":"94062"}
-A: >> expecting = null
-
-====
-# 68-covid-vaccine-notification
-
-U: \t $dialogue @org.thingpedia.dialogue.transaction.notification("Stanford Covid Genie");
-U: monitor(@org.thingpedia.covid-vaccine.appointment(zip_code="94062"))
-U: #[results=[
-U:   { zip_code="94062", vaccine_type=enum pfizer, dose=enum first, id="1"^^org.thingpedia.covid-vaccine:vaccine_appointment, geo=new Location(37.4334411, -122.1774838, "Stanford Hospital (Pfizer)"), link="https://stanfordhealthcare.org/"^^tt:url }
-U: ]];
-
-A: Notification from Stanford Covid Genie: Here is a location near you that has reported available appointments.
->>>>>>> 31b1c66f
 A: >> context = null // {}
 A: >> expecting = null
 
@@ -1190,4 +1014,141 @@
 
 A: Hello! How can I help you?
 A: >> context = $dialogue @org.thingpedia.dialogue.transaction . sys_greet ; // {}
-A: >> expecting = generic+A: >> expecting = generic
+
+====
+# 67-covid-vaccine-first-dose
+
+U: \t $dialogue @org.thingpedia.dialogue.transaction.init;
+U: @org.thingpedia.covid-vaccine.appointment();
+
+A: Hello! I can help you find an appointment. What is your zip code?
+A: >> context = $dialogue @org.thingpedia.dialogue.transaction . sys_slot_fill ( zip_code ) ; @org.thingpedia.covid-vaccine . appointment ( ) ; // {}
+A: >> expecting = generic
+
+U: \t $dialogue @org.thingpedia.dialogue.transaction.execute;
+U: @org.thingpedia.covid-vaccine.appointment(zip_code="94305");
+
+A: Here is a location near you that has reported available appointments.
+A: rdl: Stanford Hospital (Pfizer) https://stanfordhealthcare.org/
+A: Please try this and let me know if it works.
+A: >> context = $dialogue @org.thingpedia.dialogue.transaction . sys_slot_fill ( validity ) ; @org.thingpedia.covid-vaccine . appointment ( zip_code = QUOTED_STRING_0 ) #[ results = [ { zip_code = QUOTED_STRING_0 , vaccine_type = enum pfizer , dose = enum first , id = GENERIC_ENTITY_org.thingpedia.covid-vaccine:vaccine_appointment_0 , geo = LOCATION_0 , link = URL_0 } ] ] ; @org.thingpedia.covid-vaccine . mark_valid ( appointment = GENERIC_ENTITY_org.thingpedia.covid-vaccine:vaccine_appointment_0 ) ; // {"QUOTED_STRING_0":"94305","GENERIC_ENTITY_org.thingpedia.covid-vaccine:vaccine_appointment_0":{"value":"1","display":null},"LOCATION_0":{"latitude":37.4334411,"longitude":-122.1774838,"display":"Stanford Hospital (Pfizer)"},"URL_0":"https://stanfordhealthcare.org/"}
+A: >> expecting = yesno
+
+U: \t $yes;
+
+A: Great, congratulations on getting your appointment! Please tell your friends about us.
+A: >> context = $dialogue @org.thingpedia.dialogue.transaction . sys_action_success ; @org.thingpedia.covid-vaccine . appointment ( zip_code = QUOTED_STRING_0 ) #[ results = [ { zip_code = QUOTED_STRING_0 , vaccine_type = enum pfizer , dose = enum first , id = GENERIC_ENTITY_org.thingpedia.covid-vaccine:vaccine_appointment_0 , geo = LOCATION_0 , link = URL_0 } ] ] ; @org.thingpedia.covid-vaccine . mark_valid ( appointment = GENERIC_ENTITY_org.thingpedia.covid-vaccine:vaccine_appointment_0 , validity = true ) #[ results = [ ] ] ; // {"QUOTED_STRING_0":"94305","GENERIC_ENTITY_org.thingpedia.covid-vaccine:vaccine_appointment_0":{"value":"1","display":null},"LOCATION_0":{"latitude":37.4334411,"longitude":-122.1774838,"display":"Stanford Hospital (Pfizer)"},"URL_0":"https://stanfordhealthcare.org/"}
+A: >> expecting = null
+
+====
+# 68-covid-vaccine-second-dose
+
+U: \t $dialogue @org.thingpedia.dialogue.transaction.init;
+U: @org.thingpedia.covid-vaccine.appointment();
+
+A: Hello! I can help you find an appointment. What is your zip code?
+A: >> context = $dialogue @org.thingpedia.dialogue.transaction . sys_slot_fill ( zip_code ) ; @org.thingpedia.covid-vaccine . appointment ( ) ; // {}
+A: >> expecting = generic
+
+U: \t $dialogue @org.thingpedia.dialogue.transaction.execute;
+U: @org.thingpedia.covid-vaccine.appointment(zip_code="94304", dose=enum second);
+
+A: What type of vaccine did you receive at the first dose?
+A: button: moderna {"code":["$answer","(","enum","moderna",")",";"],"entities":{}}
+A: button: pfizer {"code":["$answer","(","enum","pfizer",")",";"],"entities":{}}
+A: button: johnson and johnson {"code":["$answer","(","enum","johnson_and_johnson",")",";"],"entities":{}}
+A: button: astra zeneca {"code":["$answer","(","enum","astra_zeneca",")",";"],"entities":{}}
+A: >> context = $dialogue @org.thingpedia.dialogue.transaction . sys_slot_fill ( vaccine_type ) ; @org.thingpedia.covid-vaccine . appointment ( dose = enum second , zip_code = QUOTED_STRING_0 ) ; // {"QUOTED_STRING_0":"94304"}
+A: >> expecting = generic
+
+U: \t $dialogue @org.thingpedia.dialogue.transaction.execute;
+U: @org.thingpedia.covid-vaccine.appointment(zip_code="94304", dose=enum second, vaccine_type=enum pfizer);
+
+A: Here is a location near you that has reported available appointments.
+A: rdl: Stanford Hospital (Pfizer, 2nd dose) https://stanfordhealthcare.org/
+A: Please try this and let me know if it works.
+A: >> context = $dialogue @org.thingpedia.dialogue.transaction . sys_slot_fill ( validity ) ; @org.thingpedia.covid-vaccine . appointment ( dose = enum second , vaccine_type = enum pfizer , zip_code = QUOTED_STRING_0 ) #[ results = [ { zip_code = QUOTED_STRING_0 , vaccine_type = enum pfizer , dose = enum second , id = GENERIC_ENTITY_org.thingpedia.covid-vaccine:vaccine_appointment_0 , geo = LOCATION_0 , link = URL_0 } ] ] ; @org.thingpedia.covid-vaccine . mark_valid ( appointment = GENERIC_ENTITY_org.thingpedia.covid-vaccine:vaccine_appointment_0 ) ; // {"QUOTED_STRING_0":"94304","GENERIC_ENTITY_org.thingpedia.covid-vaccine:vaccine_appointment_0":{"value":"3","display":null},"LOCATION_0":{"latitude":37.4334411,"longitude":-122.1774838,"display":"Stanford Hospital (Pfizer, 2nd dose)"},"URL_0":"https://stanfordhealthcare.org/"}
+A: >> expecting = yesno
+
+U: \t $no;
+
+A: Sorry that did not work out.
+A: Here is a location near you that has reported available appointments.
+A: rdl: Stanford Hospital (Pfizer, 2nd dose) https://stanfordhealthcare.org/
+A: Please try this and let me know if it works.
+A: >> context = $dialogue @org.thingpedia.dialogue.transaction . sys_slot_fill ( validity ) ; @org.thingpedia.covid-vaccine . appointment ( dose = enum second , vaccine_type = enum pfizer , zip_code = QUOTED_STRING_0 ) #[ results = [ { zip_code = QUOTED_STRING_0 , vaccine_type = enum pfizer , dose = enum second , id = GENERIC_ENTITY_org.thingpedia.covid-vaccine:vaccine_appointment_0 , geo = LOCATION_0 , link = URL_0 } ] ] ; @org.thingpedia.covid-vaccine . mark_valid ( appointment = GENERIC_ENTITY_org.thingpedia.covid-vaccine:vaccine_appointment_0 , validity = false ) #[ results = [ ] ] ; @org.thingpedia.covid-vaccine . appointment ( dose = enum second , vaccine_type = enum pfizer , zip_code = QUOTED_STRING_0 ) #[ results = [ { zip_code = QUOTED_STRING_0 , vaccine_type = enum pfizer , dose = enum second , id = GENERIC_ENTITY_org.thingpedia.covid-vaccine:vaccine_appointment_0 , geo = LOCATION_0 , link = URL_0 } ] ] ; @org.thingpedia.covid-vaccine . mark_valid ( appointment = GENERIC_ENTITY_org.thingpedia.covid-vaccine:vaccine_appointment_0 ) ; // {"QUOTED_STRING_0":"94304","GENERIC_ENTITY_org.thingpedia.covid-vaccine:vaccine_appointment_0":{"value":"3","display":null},"LOCATION_0":{"latitude":37.4334411,"longitude":-122.1774838,"display":"Stanford Hospital (Pfizer, 2nd dose)"},"URL_0":"https://stanfordhealthcare.org/"}
+A: >> expecting = yesno
+
+====
+# 69-covid-vaccine-cancel
+
+U: \t $dialogue @org.thingpedia.dialogue.transaction.init;
+U: @org.thingpedia.covid-vaccine.appointment();
+
+A: Hello! I can help you find an appointment. What is your zip code?
+A: >> context = $dialogue @org.thingpedia.dialogue.transaction . sys_slot_fill ( zip_code ) ; @org.thingpedia.covid-vaccine . appointment ( ) ; // {}
+A: >> expecting = generic
+
+U: \t $dialogue @org.thingpedia.dialogue.transaction.cancel;
+
+A: I will soon be able to answer questions about covid. In the meantime, please let me know what you're interested in.
+A: >> context = $dialogue @org.thingpedia.dialogue.transaction . sys_record_command ; // {}
+A: >> expecting = raw_string
+
+U: what is covid?
+
+A: Thank you!
+A: >> context = null // {}
+A: >> expecting = null
+
+====
+# 70-covid-vaccine-cancel-nevermind
+
+U: \t $dialogue @org.thingpedia.dialogue.transaction.init;
+U: @org.thingpedia.covid-vaccine.appointment();
+
+A: Hello! I can help you find an appointment. What is your zip code?
+A: >> context = $dialogue @org.thingpedia.dialogue.transaction . sys_slot_fill ( zip_code ) ; @org.thingpedia.covid-vaccine . appointment ( ) ; // {}
+A: >> expecting = generic
+
+U: \t $nevermind;
+
+A: I will soon be able to answer questions about covid. In the meantime, please let me know what you're interested in.
+A: >> context = $dialogue @org.thingpedia.dialogue.transaction . sys_record_command ; // {}
+A: >> expecting = raw_string
+
+====
+# 71-covid-vaccine-missing
+
+U: \t $dialogue @org.thingpedia.dialogue.transaction.init;
+U: @org.thingpedia.covid-vaccine.appointment();
+
+A: Hello! I can help you find an appointment. What is your zip code?
+A: >> context = $dialogue @org.thingpedia.dialogue.transaction . sys_slot_fill ( zip_code ) ; @org.thingpedia.covid-vaccine . appointment ( ) ; // {}
+A: >> expecting = generic
+
+U: \t $answer("94062");
+
+A: Sorry, I cannot find any available appointments in your area. Would you like to be notified when there are new appointments?
+A: >> context = $dialogue @org.thingpedia.dialogue.transaction . sys_empty_search ; @org.thingpedia.covid-vaccine . appointment ( zip_code = QUOTED_STRING_0 ) #[ results = [ ] ] ; monitor ( @org.thingpedia.covid-vaccine . appointment ( zip_code = QUOTED_STRING_0 ) ) #[ confirm = enum proposed ] ; // {"QUOTED_STRING_0":"94062"}
+A: >> expecting = yesno
+
+U: \t $yes;
+
+A: Alright, I will notify you when there are new appointments in the 94062 zip code.
+A: >> context = $dialogue @org.thingpedia.dialogue.transaction . sys_rule_enable_success ; monitor ( @org.thingpedia.covid-vaccine . appointment ( zip_code = QUOTED_STRING_0 ) ) #[ results = [ ] ] ; // {"QUOTED_STRING_0":"94062"}
+A: >> expecting = null
+
+====
+# 72-covid-vaccine-notification
+
+U: \t $dialogue @org.thingpedia.dialogue.transaction.notification("Stanford Covid Genie");
+U: monitor(@org.thingpedia.covid-vaccine.appointment(zip_code="94062"))
+U: #[results=[
+U:   { zip_code="94062", vaccine_type=enum pfizer, dose=enum first, id="1"^^org.thingpedia.covid-vaccine:vaccine_appointment, geo=new Location(37.4334411, -122.1774838, "Stanford Hospital (Pfizer)"), link="https://stanfordhealthcare.org/"^^tt:url }
+U: ]];
+
+A: Notification from Stanford Covid Genie: here is a location near you that has reported available appointments.
+A: >> context = $dialogue @org.thingpedia.dialogue.transaction . sys_action_success ; monitor ( @org.thingpedia.covid-vaccine . appointment ( zip_code = QUOTED_STRING_0 ) ) #[ results = [ { zip_code = QUOTED_STRING_0 , vaccine_type = enum pfizer , dose = enum first , id = GENERIC_ENTITY_org.thingpedia.covid-vaccine:vaccine_appointment_0 , geo = LOCATION_0 , link = URL_0 } ] ] ; // {"QUOTED_STRING_0":"94062","GENERIC_ENTITY_org.thingpedia.covid-vaccine:vaccine_appointment_0":{"value":"1","display":null},"LOCATION_0":{"latitude":37.4334411,"longitude":-122.1774838,"display":"Stanford Hospital (Pfizer)"},"URL_0":"https://stanfordhealthcare.org/"}
+A: >> expecting = null