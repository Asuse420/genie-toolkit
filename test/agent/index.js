--- conflicted
+++ resolved
@@ -312,14 +312,9 @@
 
     const log = (await readLog(conversation))
         .replace(/^#! timestamp: 202[1-9]-[01][0-9]-[0123][0-9]T[012][0-9]:[0-5][0-9]:[0-5][0-9](\.[0-9]+)Z$/gm,
-<<<<<<< HEAD
-                 '#! timestamp: XXXX-XX-XXTXX:XX:XX.XXXZ');
-    fs.writeFileSync(path.resolve(__dirname, './expected-log.txt'), log);
-=======
                  '#! timestamp: XXXX-XX-XXTXX:XX:XX.XXXZ')
         .replace(/^# test\/[0-9a-f-]{36}$/gm, '# test');
     //fs.writeFileSync(path.resolve(__dirname, './expected-log.txt'), log);
->>>>>>> c1a5a957
     const expectedLog = fs.readFileSync(path.resolve(__dirname, './expected-log.txt')).toString();
     assert(log === expectedLog);
 
