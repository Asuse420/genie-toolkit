// -*- mode: js; indent-tabs-mode: nil; js-basic-offset: 4 -*-
//
// This file is part of Genie
//
// Copyright 2020 The Board of Trustees of the Leland Stanford Junior University
//
// Licensed under the Apache License, Version 2.0 (the "License");
// you may not use this file except in compliance with the License.
// You may obtain a copy of the License at
//
//    http://www.apache.org/licenses/LICENSE-2.0
//
// Unless required by applicable law or agreed to in writing, software
// distributed under the License is distributed on an "AS IS" BASIS,
// WITHOUT WARRANTIES OR CONDITIONS OF ANY KIND, either express or implied.
// See the License for the specific language governing permissions and
// limitations under the License.
//
// Author: Giovanni Campagna <gcampagn@cs.stanford.edu>


process.on('unhandledRejection', (up) => { throw up; });

import assert from 'assert';
import * as fs from 'fs';
import byline from 'byline';
import * as util from 'util';
import * as path from 'path';
import * as yaml from 'js-yaml';
import * as seedrandom from 'seedrandom';

import { DialogueParser } from '../../lib';
import * as StreamUtils from '../../lib/utils/stream-utils';
import Conversation from '../../lib/dialogue-agent/conversation';

import MockThingpediaClient from './mock_thingpedia_client';
import * as MockEngine from './mock_engine';

import MultiJSONDatabase from '../../tool/lib/multi_json_database';

class RestartableRandomNumberGenerator {
    constructor() {
        this.reset();
    }

    reset() {
        this._real = seedrandom.alea('almond is awesome');
    }

    _next() {
        return this._real();
    }

    makeRNG() {
        return this._next.bind(this);
    }
}

class TestRunner {
    constructor() {
        this.anyFailed = false;
        this._buffer = '';
        this.rng = new RestartableRandomNumberGenerator;
    }

    get buffer() {
        return this._buffer;
    }

    reset() {
        this.rng.reset();
        this.nextTurn();
    }

    nextTurn() {
        this._buffer = '';
    }

    writeLine(line) {
        this._buffer += line + '\n';
    }
}

function checkIcon(msg) {
    assert((typeof msg.icon === 'string' && msg.icon) || msg.icon === null);
}

class TestDelegate {
    constructor(testRunner) {
        this._testRunner = testRunner;
    }

    setHypothesis(hypothesis) {
        // do nothing
    }
    setExpected(expect, context) {
        this._testRunner.writeLine('>> context = ' + context.code.join(' ') + ' // ' + JSON.stringify(context.entities));
        this._testRunner.writeLine('>> expecting = ' + expect);
    }

    addMessage(msg) {
        switch (msg.type) {
        case 'text':
            checkIcon(msg);
            this._testRunner.writeLine(msg.text);
            break;

        case 'result':
            checkIcon(msg);
            this._testRunner.writeLine(`${msg.constructor.name} ${msg.text}`);
            break;

        case 'picture':
            checkIcon(msg);
            this._testRunner.writeLine('picture: ' + msg.url);
            break;

        case 'rdl':
            checkIcon(msg);
            this._testRunner.writeLine('rdl: ' + msg.rdl.displayTitle + ' ' + (msg.rdl.callback || msg.rdl.webCallback));
            break;

        case 'choice':
            this._testRunner.writeLine('choice ' + msg.idx + ': ' + msg.title);
            break;

        case 'link':
            this._testRunner.writeLine('link: ' + msg.title + ' ' + msg.url);
            break;

        case 'button': {
            const json = JSON.parse(msg.json);
            assert(Array.isArray(json.code) ||
                   typeof json.program === 'string' ||
                   typeof json.permissionRule === 'string');
            if (json.slots) {
                json.slots.forEach((slot) => {
                    assert(msg.title.indexOf('$' + slot) >= 0, `button ${msg.title} is missing slot ${slot}`);
                });
            }
            this._testRunner.writeLine('button: ' + msg.title + ' ' + msg.json);
            break;
        }

        case 'new-program':
            console.log(JSON.stringify(msg));
            break;
        }
    }
}

async function mockNLU(conversation) {
    // inject some mocking in the parser:
    conversation._loop._nlu.onlineLearn = function(utterance, targetCode) {
        if (utterance === 'get an xkcd comic')
            assert.strictEqual(targetCode.join(' '), 'now => @com.xkcd.get_comic => notify');
        else if (utterance === '!! test command multiple results !!')
            assert.strictEqual(targetCode.join(' '), 'now => @com.twitter.post param:status:String = " multiple results "');
        else
            assert.fail(`Unexpected learned utterance ${utterance}`);
    };

    const commands = yaml.load(await util.promisify(fs.readFile)(
        path.resolve(path.dirname(module.filename), './mock-nlu.yaml')));

    const realSendUtterance = conversation._loop._nlu.sendUtterance;
    conversation._loop._nlu.sendUtterance = async function(utterance) {
        if (utterance === '!! test command host unreach !!') {
            const e = new Error('Host is unreachable');
            e.code = 'EHOSTUNREACH';
            throw e;
        }

        const tokens = utterance.split(' ');
        const entities = {};
        for (let command of commands) {
            if (command.utterance === utterance) {
                if (command.error) {
                    const err = new Error(command.error.message);
                    err.code = command.error.code;
                    throw err;
                }
                return { tokens, entities, candidates: command.candidates, intent: { ignore: 0, command: 1, other: 0 } };
            }
        }

        return realSendUtterance.apply(this, arguments);
    };
}

async function loadTestCases() {
    const testfile = path.resolve(path.dirname(module.filename), './tests.txt');

    return fs.createReadStream(testfile, { encoding: 'utf8' })
        .pipe(byline())
        .pipe(new DialogueParser({ withAnnotations: false, invertTurns: true }))
        .pipe(new StreamUtils.ArrayAccumulator())
        .read();
}

function expect(testRunner, expected) {
    if (expected === null)
        return;

    if (testRunner.buffer.trim() !== expected.trim()) {
        console.error('Invalid reply: ' + testRunner.buffer.trim());
        console.error('\nExpected: ' + expected.trim());
        throw new Error('test failed');
    }
}

async function roundtrip(testRunner, input, expected) {
    testRunner.nextTurn();

    const conversation = testRunner.conversation;
    if (input.startsWith('\\r {'))
        await conversation.handleParsedCommand(JSON.parse(input.substring(2)));
    else if (input.startsWith('\\r'))
        await conversation.handleParsedCommand({ code: input.substring(2).trim().split(' '), entities: {} });
    else if (input.startsWith('\\t'))
        await conversation.handleThingTalk(input.substring(2).trim());
    else
        await conversation.handleCommand(input);

    expect(testRunner, expected);
}

async function test(testRunner, dlg, i) {
    console.log(`Test Case #${i+1}: ${dlg.id}`);

    testRunner.conversation._options.anonymous = dlg.id.indexOf('-anon-') >= 0;
<<<<<<< HEAD
    testRunner.conversation.dialogueFlags.covid = dlg.id.indexOf('-covid-') >= 0;
=======
>>>>>>> b0284b8b
    testRunner.conversation.dialogueFlags.faqs = dlg.id.indexOf('-faqs-') >= 0;
    testRunner.reset();

    // reset the conversation
    if (i > 0)
        await roundtrip(testRunner, '\\r bookkeeping special special:stop', null);

    for (let turn of dlg)
        await roundtrip(testRunner, turn.user, turn.agent);
}

async function main(onlyIds) {
    const testRunner = new TestRunner();
    const rng = testRunner.rng.makeRNG();

    const database_path = path.resolve(path.dirname(module.filename), '../data/en-US/dataset-map.tsv');
    const database = new MultiJSONDatabase(database_path);
    await database.load();

    const tpClient = new MockThingpediaClient(testRunner);
    const engine = MockEngine.createMockEngine(tpClient, rng, database);

    // intercept createApp
    const delegate = new TestDelegate(testRunner);

    const nluServerUrl = 'https://nlp-staging.almond.stanford.edu';
    const conversation = new Conversation(engine, 'test', {
        nluServerUrl: nluServerUrl,
        nlgServerUrl: null,
        debug: true,
        testMode: true,
        showWelcome: true,
        anonymous: false,
        rng: rng,
    });
    conversation.startRecording();
    testRunner.conversation = conversation;
    await mockNLU(conversation);
    await conversation.addOutput(delegate);
    await conversation.start();

    // test the welcome message (and the context at the start)
    /*expect(testRunner, `
Hello! How can I help you?
<<<<<<< HEAD
>> context = null // {}
>> expecting = null
`);*/
    expect(testRunner, `
Hello! I can help you find an appointment. What is your zip code?
>> context = $dialogue @org.thingpedia.dialogue.transaction . sys_slot_fill ( zip_code ) ; @org.thingpedia.covid-vaccine . appointment ( ) ; // {}
=======
>> context = $dialogue @org.thingpedia.dialogue.transaction . sys_greet ; // {}
>>>>>>> b0284b8b
>> expecting = generic
`);

    const TEST_CASES = await loadTestCases();
    for (let i = 0; i < TEST_CASES.length; i++) {
        if (onlyIds.length > 0 && !onlyIds.includes(TEST_CASES[i].id))
            continue;
        await test(testRunner, TEST_CASES[i], i);
        conversation.voteLast(i % 2 ? 'up' : 'down');
        conversation.commentLast('test comment for dialogue turns\nadditional\nlines');
    }

    await conversation.saveLog();
    conversation.endRecording();

    const log = fs.readFileSync(conversation.log).toString()
        .replace(/^#! timestamp: 202[1-9]-[01][0-9]-[0123][0-9]T[012][0-9]:[0-5][0-9]:[0-5][0-9](\.[0-9]+)Z$/gm,
                 '#! timestamp: XXXX-XX-XXTXX:XX:XX.XXXZ');
    //fs.writeFileSync(path.resolve(__dirname, './expected-log.txt'), log);
    const expectedLog = fs.readFileSync(path.resolve(__dirname, './expected-log.txt')).toString();
    assert(log === expectedLog);

    console.log('Done');
    process.exit(0);
}

main(process.argv.slice(2));<|MERGE_RESOLUTION|>--- conflicted
+++ resolved
@@ -229,10 +229,7 @@
     console.log(`Test Case #${i+1}: ${dlg.id}`);
 
     testRunner.conversation._options.anonymous = dlg.id.indexOf('-anon-') >= 0;
-<<<<<<< HEAD
     testRunner.conversation.dialogueFlags.covid = dlg.id.indexOf('-covid-') >= 0;
-=======
->>>>>>> b0284b8b
     testRunner.conversation.dialogueFlags.faqs = dlg.id.indexOf('-faqs-') >= 0;
     testRunner.reset();
 
@@ -277,16 +274,12 @@
     // test the welcome message (and the context at the start)
     /*expect(testRunner, `
 Hello! How can I help you?
-<<<<<<< HEAD
 >> context = null // {}
 >> expecting = null
 `);*/
     expect(testRunner, `
 Hello! I can help you find an appointment. What is your zip code?
 >> context = $dialogue @org.thingpedia.dialogue.transaction . sys_slot_fill ( zip_code ) ; @org.thingpedia.covid-vaccine . appointment ( ) ; // {}
-=======
->> context = $dialogue @org.thingpedia.dialogue.transaction . sys_greet ; // {}
->>>>>>> b0284b8b
 >> expecting = generic
 `);
 
@@ -305,7 +298,7 @@
     const log = fs.readFileSync(conversation.log).toString()
         .replace(/^#! timestamp: 202[1-9]-[01][0-9]-[0123][0-9]T[012][0-9]:[0-5][0-9]:[0-5][0-9](\.[0-9]+)Z$/gm,
                  '#! timestamp: XXXX-XX-XXTXX:XX:XX.XXXZ');
-    //fs.writeFileSync(path.resolve(__dirname, './expected-log.txt'), log);
+    fs.writeFileSync(path.resolve(__dirname, './expected-log.txt'), log);
     const expectedLog = fs.readFileSync(path.resolve(__dirname, './expected-log.txt')).toString();
     assert(log === expectedLog);
 
