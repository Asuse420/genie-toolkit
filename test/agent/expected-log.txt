====
# test
#! timestamp: XXXX-XX-XXTXX:XX:XX.XXXZ
U: \t $dialogue @org.thingpedia.dialogue.transaction.execute;
U: @com.facebook.post();
UT: $dialogue @org.thingpedia.dialogue.transaction.execute;
UT: @com.facebook.post();
C: $dialogue @org.thingpedia.dialogue.transaction.execute;
C: @com.facebook(id="com.facebook-6"^^tt:device_id("Some Device 6")).post();
#! timestamp: XXXX-XX-XXTXX:XX:XX.XXXZ
A: What do you want to post?
AT: $dialogue @org.thingpedia.dialogue.transaction.sys_slot_fill(status);
AT: @com.facebook(id="com.facebook-6"^^tt:device_id("Some Device 6")).post();
#! timestamp: XXXX-XX-XXTXX:XX:XX.XXXZ
U: \t $dialogue @org.thingpedia.dialogue.transaction.execute;
U: @com.facebook.post(status="hello world");
UT: $dialogue @org.thingpedia.dialogue.transaction.execute;
UT: @com.facebook.post(status="hello world");
C: $dialogue @org.thingpedia.dialogue.transaction.execute;
C: @com.facebook(id="com.facebook-6"^^tt:device_id("Some Device 6")).post(status="hello world");
#! timestamp: XXXX-XX-XXTXX:XX:XX.XXXZ
A: Ok, do you want me to post hello world on Facebook?
AT: $dialogue @org.thingpedia.dialogue.transaction.sys_confirm_action;
AT: @com.facebook(id="com.facebook-6"^^tt:device_id("Some Device 6")).post(status="hello world");
#! timestamp: XXXX-XX-XXTXX:XX:XX.XXXZ
U: \t $dialogue @org.thingpedia.dialogue.transaction.execute;
U: @com.facebook.post(status="hello world")
U: #[confirm=enum confirmed];
UT: $dialogue @org.thingpedia.dialogue.transaction.execute;
UT: @com.facebook.post(status="hello world")
UT: #[confirm=enum confirmed];
C: $dialogue @org.thingpedia.dialogue.transaction.execute;
C: @com.facebook(id="com.facebook-6"^^tt:device_id("Some Device 6")).post(status="hello world")
C: #[results=[]];
#! timestamp: XXXX-XX-XXTXX:XX:XX.XXXZ
A: I posted hello world on Facebook.
AT: $dialogue @org.thingpedia.dialogue.transaction.sys_action_success;
#! vote: down
#! comment: test comment for dialogue turns
#!          additional
#!          lines
#! timestamp: XXXX-XX-XXTXX:XX:XX.XXXZ
U: \t $stop;
UT: $stop;
====
# test
#! timestamp: XXXX-XX-XXTXX:XX:XX.XXXZ
U: \t $dialogue @org.thingpedia.dialogue.transaction.execute;
U: @com.facebook.post();
UT: $dialogue @org.thingpedia.dialogue.transaction.execute;
UT: @com.facebook.post();
C: $dialogue @org.thingpedia.dialogue.transaction.execute;
C: @com.facebook(id="com.facebook-6"^^tt:device_id("Some Device 6")).post();
#! timestamp: XXXX-XX-XXTXX:XX:XX.XXXZ
A: What do you want to post?
AT: $dialogue @org.thingpedia.dialogue.transaction.sys_slot_fill(status);
AT: @com.facebook(id="com.facebook-6"^^tt:device_id("Some Device 6")).post();
#! timestamp: XXXX-XX-XXTXX:XX:XX.XXXZ
U: hello world
UT: $dialogue @org.thingpedia.dialogue.transaction.execute;
UT: @com.facebook(id="com.facebook-6"^^tt:device_id("Some Device 6")).post(status="hello world");
C: $dialogue @org.thingpedia.dialogue.transaction.execute;
C: @com.facebook(id="com.facebook-6"^^tt:device_id("Some Device 6")).post(status="hello world");
#! timestamp: XXXX-XX-XXTXX:XX:XX.XXXZ
A: Ok, do you want me to post hello world on Facebook?
AT: $dialogue @org.thingpedia.dialogue.transaction.sys_confirm_action;
AT: @com.facebook(id="com.facebook-6"^^tt:device_id("Some Device 6")).post(status="hello world");
#! timestamp: XXXX-XX-XXTXX:XX:XX.XXXZ
U: \t $dialogue @org.thingpedia.dialogue.transaction.execute;
U: @com.facebook.post(status="hello world")
U: #[confirm=enum confirmed];
UT: $dialogue @org.thingpedia.dialogue.transaction.execute;
UT: @com.facebook.post(status="hello world")
UT: #[confirm=enum confirmed];
C: $dialogue @org.thingpedia.dialogue.transaction.execute;
C: @com.facebook(id="com.facebook-6"^^tt:device_id("Some Device 6")).post(status="hello world")
C: #[results=[]];
#! timestamp: XXXX-XX-XXTXX:XX:XX.XXXZ
A: I posted hello world on Facebook.
AT: $dialogue @org.thingpedia.dialogue.transaction.sys_action_success;
#! vote: up
#! comment: test comment for dialogue turns
#!          additional
#!          lines
#! timestamp: XXXX-XX-XXTXX:XX:XX.XXXZ
U: \t $stop;
UT: $stop;
====
# test
#! timestamp: XXXX-XX-XXTXX:XX:XX.XXXZ
U: \t $dialogue @org.thingpedia.dialogue.transaction.execute;
U: @com.twitter.post();
UT: $dialogue @org.thingpedia.dialogue.transaction.execute;
UT: @com.twitter.post();
C: $dialogue @org.thingpedia.dialogue.transaction.execute;
C: @com.twitter(id="twitter-foo"^^tt:device_id("Twitter Account foo")).post();
#! timestamp: XXXX-XX-XXTXX:XX:XX.XXXZ
A: You have multiple Twitter devices. Which one do you want to use?
A: What do you want to tweet?
AT: $dialogue @org.thingpedia.dialogue.transaction.sys_slot_fill(status);
AT: @com.twitter(id="twitter-foo"^^tt:device_id("Twitter Account foo")).post();
#! timestamp: XXXX-XX-XXTXX:XX:XX.XXXZ
U: \t $dialogue @org.thingpedia.dialogue.transaction.execute;
U: @com.twitter(id="twitter-foo"^^tt:device_id("Twitter Account foo")).post(status="hello world");
UT: $dialogue @org.thingpedia.dialogue.transaction.execute;
UT: @com.twitter(id="twitter-foo"^^tt:device_id("Twitter Account foo")).post(status="hello world");
C: $dialogue @org.thingpedia.dialogue.transaction.execute;
C: @com.twitter(id="twitter-foo"^^tt:device_id("Twitter Account foo")).post(status="hello world");
#! timestamp: XXXX-XX-XXTXX:XX:XX.XXXZ
A: Ok, do you want me to tweet hello world?
AT: $dialogue @org.thingpedia.dialogue.transaction.sys_confirm_action;
AT: @com.twitter(id="twitter-foo"^^tt:device_id("Twitter Account foo")).post(status="hello world");
#! timestamp: XXXX-XX-XXTXX:XX:XX.XXXZ
U: \t $dialogue @org.thingpedia.dialogue.transaction.execute;
U: @com.twitter(id="twitter-foo"^^tt:device_id("Twitter Account foo")).post(status="hello world")
U: #[confirm=enum confirmed];
UT: $dialogue @org.thingpedia.dialogue.transaction.execute;
UT: @com.twitter(id="twitter-foo"^^tt:device_id("Twitter Account foo")).post(status="hello world")
UT: #[confirm=enum confirmed];
C: $dialogue @org.thingpedia.dialogue.transaction.execute;
C: @com.twitter(id="twitter-foo"^^tt:device_id("Twitter Account foo")).post(status="hello world")
C: #[results=[]];
#! timestamp: XXXX-XX-XXTXX:XX:XX.XXXZ
A: I tweeted hello world.
AT: $dialogue @org.thingpedia.dialogue.transaction.sys_action_success;
#! vote: down
#! comment: test comment for dialogue turns
#!          additional
#!          lines
#! timestamp: XXXX-XX-XXTXX:XX:XX.XXXZ
U: \t $stop;
UT: $stop;
====
# test
#! timestamp: XXXX-XX-XXTXX:XX:XX.XXXZ
U: \t $dialogue @org.thingpedia.dialogue.transaction.execute;
U: @com.yelp.restaurant();
UT: $dialogue @org.thingpedia.dialogue.transaction.execute;
UT: @com.yelp.restaurant();
C: $dialogue @org.thingpedia.dialogue.transaction.execute;
C: @com.yelp.restaurant()
C: #[results=[
C:   { id="vhfPni9pci29SEHrN1OtRg"^^com.yelp:restaurant("Ramen Nagi"), image_url="https://s3-media3.fl.yelpcdn.com/bphoto/OKCXWIEFIkNdvkqETl0Bqw/o.jpg"^^tt:picture, link="https://www.yelp.com/biz/ramen-nagi-palo-alto?adjust_creative=hejPBQRox5iXtqGPiDw4dg&utm_campaign=yelp_api_v3&utm_medium=api_v3_business_search&utm_source=hejPBQRox5iXtqGPiDw4dg"^^tt:url, cuisines=["ramen"^^com.yelp:restaurant_cuisine("Ramen"), "noodles"^^com.yelp:restaurant_cuisine("Noodles")], price=enum moderate, rating=4.5, reviewCount=1625, geo=new Location(37.445523, -122.1607073261) },
C:   { id="1vMgajRAI3lYwuCeGX58oQ"^^com.yelp:restaurant("Evvia Estiatorio"), image_url="https://s3-media3.fl.yelpcdn.com/bphoto/Q3lgbcNuRbdrITtLN5CQgQ/o.jpg"^^tt:picture, link="https://www.yelp.com/biz/evvia-estiatorio-palo-alto?adjust_creative=hejPBQRox5iXtqGPiDw4dg&utm_campaign=yelp_api_v3&utm_medium=api_v3_business_search&utm_source=hejPBQRox5iXtqGPiDw4dg"^^tt:url, cuisines=["greek"^^com.yelp:restaurant_cuisine("Greek")], price=enum expensive, rating=4.5, reviewCount=2393, geo=new Location(37.445077, -122.163778), phone="+16503260983"^^tt:phone_number },
C:   { id="KyU7XWDPclmZ3BpdIsd_0Q"^^com.yelp:restaurant("Oren's Hummus"), image_url="https://s3-media3.fl.yelpcdn.com/bphoto/vOWdAh4DKhMisL0K4YzXtA/o.jpg"^^tt:picture, link="https://www.yelp.com/biz/orens-hummus-palo-alto?adjust_creative=hejPBQRox5iXtqGPiDw4dg&utm_campaign=yelp_api_v3&utm_medium=api_v3_business_search&utm_source=hejPBQRox5iXtqGPiDw4dg"^^tt:url, cuisines=["mediterranean"^^com.yelp:restaurant_cuisine("Mediterranean"), "mideastern"^^com.yelp:restaurant_cuisine("Middle Eastern")], price=enum moderate, rating=4, reviewCount=2248, geo=new Location(37.445717, -122.162173), phone="+16507526492"^^tt:phone_number },
C:   { id="jwaXc3VVGDFQu1aCoiXwdw"^^com.yelp:restaurant("NOLA Restaurant & Bar"), image_url="https://s3-media2.fl.yelpcdn.com/bphoto/tna5SSdgZq3fFxoi4-Xx7A/o.jpg"^^tt:picture, link="https://www.yelp.com/biz/nola-restaurant-and-bar-palo-alto?adjust_creative=hejPBQRox5iXtqGPiDw4dg&utm_campaign=yelp_api_v3&utm_medium=api_v3_business_search&utm_source=hejPBQRox5iXtqGPiDw4dg"^^tt:url, cuisines=["cajun"^^com.yelp:restaurant_cuisine("Cajun/Creole"), "newamerican"^^com.yelp:restaurant_cuisine("American (New)")], price=enum expensive, rating=3.5, reviewCount=2821, geo=new Location(37.4450225830078, -122.161323547363), phone="+16503282722"^^tt:phone_number },
C:   { id="0WDM3JlNBvk2MeOTlu03mg"^^com.yelp:restaurant("Coconuts Caribbean Restaurant & Bar"), image_url="https://s3-media2.fl.yelpcdn.com/bphoto/mA7Jp9irSTjUq8yneVh2IQ/o.jpg"^^tt:picture, link="https://www.yelp.com/biz/coconuts-caribbean-restaurant-and-bar-palo-alto?adjust_creative=hejPBQRox5iXtqGPiDw4dg&utm_campaign=yelp_api_v3&utm_medium=api_v3_business_search&utm_source=hejPBQRox5iXtqGPiDw4dg"^^tt:url, cuisines=["caribbean"^^com.yelp:restaurant_cuisine("Caribbean")], price=enum moderate, rating=4, reviewCount=2230, geo=new Location(37.44381, -122.16027), phone="+16503299533"^^tt:phone_number },
C:   { id="_mkNOTiQ-kbc1kJHo9RoVA"^^com.yelp:restaurant("Tamarine Restaurant"), image_url="https://s3-media3.fl.yelpcdn.com/bphoto/u6KX5WLtw23IMcIJgOSSCw/o.jpg"^^tt:picture, link="https://www.yelp.com/biz/tamarine-restaurant-palo-alto?adjust_creative=hejPBQRox5iXtqGPiDw4dg&utm_campaign=yelp_api_v3&utm_medium=api_v3_business_search&utm_source=hejPBQRox5iXtqGPiDw4dg"^^tt:url, cuisines=["vietnamese"^^com.yelp:restaurant_cuisine("Vietnamese")], price=enum expensive, rating=4, reviewCount=1833, geo=new Location(37.44881, -122.15833), phone="+16503258500"^^tt:phone_number },
C:   { id="TtYbsOqn7vLKhva0AuKQQQ"^^com.yelp:restaurant("Philz Coffee"), image_url="https://s3-media3.fl.yelpcdn.com/bphoto/P9zDXYxfa8YoBz85MF7l7Q/o.jpg"^^tt:picture, link="https://www.yelp.com/biz/philz-coffee-palo-alto-6?adjust_creative=hejPBQRox5iXtqGPiDw4dg&utm_campaign=yelp_api_v3&utm_medium=api_v3_business_search&utm_source=hejPBQRox5iXtqGPiDw4dg"^^tt:url, cuisines=["breakfast_brunch"^^com.yelp:restaurant_cuisine("Breakfast & Brunch")], price=enum cheap, rating=4.5, reviewCount=796, geo=new Location(37.442174, -122.161583), phone="+16503212161"^^tt:phone_number },
C:   { id="pi9MMjHWtVxC9eTnMk7e_w"^^com.yelp:restaurant("Crepevine Restaurant"), image_url="https://s3-media1.fl.yelpcdn.com/bphoto/ZSDMh6BuvTfxYLuEWz2-8w/o.jpg"^^tt:picture, link="https://www.yelp.com/biz/crepevine-restaurant-palo-alto?adjust_creative=hejPBQRox5iXtqGPiDw4dg&utm_campaign=yelp_api_v3&utm_medium=api_v3_business_search&utm_source=hejPBQRox5iXtqGPiDw4dg"^^tt:url, cuisines=["breakfast_brunch"^^com.yelp:restaurant_cuisine("Breakfast & Brunch"), "creperies"^^com.yelp:restaurant_cuisine("Crepes"), "newamerican"^^com.yelp:restaurant_cuisine("American (New)")], price=enum moderate, rating=4, reviewCount=1313, geo=new Location(37.44698, -122.161), phone="+16503233900"^^tt:phone_number },
C:   { id="vStWaPrdP4ysnKpj0WoHJQ"^^com.yelp:restaurant("Rangoon Ruby"), image_url="https://s3-media3.fl.yelpcdn.com/bphoto/q9vLRl72wFGCI19S_nwBvA/o.jpg"^^tt:picture, link="https://www.yelp.com/biz/rangoon-ruby-palo-alto?adjust_creative=hejPBQRox5iXtqGPiDw4dg&utm_campaign=yelp_api_v3&utm_medium=api_v3_business_search&utm_source=hejPBQRox5iXtqGPiDw4dg"^^tt:url, cuisines=["asianfusion"^^com.yelp:restaurant_cuisine("Asian Fusion"), "burmese"^^com.yelp:restaurant_cuisine("Burmese")], price=enum moderate, rating=3.5, reviewCount=1590, geo=new Location(37.445122, -122.163104), phone="+16503236543"^^tt:phone_number },
C:   { id="-g_tUhyvUFbxOs0aB28j1w"^^com.yelp:restaurant("Palo Alto Creamery"), image_url="https://s3-media4.fl.yelpcdn.com/bphoto/a2J68P_xcM8KqPyWm0VEyA/o.jpg"^^tt:picture, link="https://www.yelp.com/biz/palo-alto-creamery-palo-alto-2?adjust_creative=hejPBQRox5iXtqGPiDw4dg&utm_campaign=yelp_api_v3&utm_medium=api_v3_business_search&utm_source=hejPBQRox5iXtqGPiDw4dg"^^tt:url, cuisines=["diners"^^com.yelp:restaurant_cuisine("Diners"), "breakfast_brunch"^^com.yelp:restaurant_cuisine("Breakfast & Brunch")], price=enum moderate, rating=4, reviewCount=1359, geo=new Location(37.4438831241214, -122.16178176729), phone="+16503233131"^^tt:phone_number }
C: ]]
C: #[count=50]
C: #[more=true];
#! timestamp: XXXX-XX-XXTXX:XX:XX.XXXZ
A: I see Ramen Nagi, Evvia Estiatorio, and Oren's Hummus. Ramen Nagi is a restaurant rated 4.5 star, Evvia Estiatorio is rated 4.5 star, and Oren's Hummus is rated 4 star.
AT: $dialogue @org.thingpedia.dialogue.transaction.sys_recommend_three;
#! timestamp: XXXX-XX-XXTXX:XX:XX.XXXZ
U: \t $dialogue @org.thingpedia.dialogue.transaction.execute;
U: [price] of @com.yelp.restaurant() filter id == "vhfPni9pci29SEHrN1OtRg"^^com.yelp:restaurant;
UT: $dialogue @org.thingpedia.dialogue.transaction.execute;
UT: [price] of @com.yelp.restaurant() filter id == "vhfPni9pci29SEHrN1OtRg"^^com.yelp:restaurant;
C: $dialogue @org.thingpedia.dialogue.transaction.execute;
C: @com.yelp.restaurant()
C: #[results=[
C:   { id="vhfPni9pci29SEHrN1OtRg"^^com.yelp:restaurant("Ramen Nagi"), image_url="https://s3-media3.fl.yelpcdn.com/bphoto/OKCXWIEFIkNdvkqETl0Bqw/o.jpg"^^tt:picture, link="https://www.yelp.com/biz/ramen-nagi-palo-alto?adjust_creative=hejPBQRox5iXtqGPiDw4dg&utm_campaign=yelp_api_v3&utm_medium=api_v3_business_search&utm_source=hejPBQRox5iXtqGPiDw4dg"^^tt:url, cuisines=["ramen"^^com.yelp:restaurant_cuisine("Ramen"), "noodles"^^com.yelp:restaurant_cuisine("Noodles")], price=enum moderate, rating=4.5, reviewCount=1625, geo=new Location(37.445523, -122.1607073261) },
C:   { id="1vMgajRAI3lYwuCeGX58oQ"^^com.yelp:restaurant("Evvia Estiatorio"), image_url="https://s3-media3.fl.yelpcdn.com/bphoto/Q3lgbcNuRbdrITtLN5CQgQ/o.jpg"^^tt:picture, link="https://www.yelp.com/biz/evvia-estiatorio-palo-alto?adjust_creative=hejPBQRox5iXtqGPiDw4dg&utm_campaign=yelp_api_v3&utm_medium=api_v3_business_search&utm_source=hejPBQRox5iXtqGPiDw4dg"^^tt:url, cuisines=["greek"^^com.yelp:restaurant_cuisine("Greek")], price=enum expensive, rating=4.5, reviewCount=2393, geo=new Location(37.445077, -122.163778), phone="+16503260983"^^tt:phone_number },
C:   { id="KyU7XWDPclmZ3BpdIsd_0Q"^^com.yelp:restaurant("Oren's Hummus"), image_url="https://s3-media3.fl.yelpcdn.com/bphoto/vOWdAh4DKhMisL0K4YzXtA/o.jpg"^^tt:picture, link="https://www.yelp.com/biz/orens-hummus-palo-alto?adjust_creative=hejPBQRox5iXtqGPiDw4dg&utm_campaign=yelp_api_v3&utm_medium=api_v3_business_search&utm_source=hejPBQRox5iXtqGPiDw4dg"^^tt:url, cuisines=["mediterranean"^^com.yelp:restaurant_cuisine("Mediterranean"), "mideastern"^^com.yelp:restaurant_cuisine("Middle Eastern")], price=enum moderate, rating=4, reviewCount=2248, geo=new Location(37.445717, -122.162173), phone="+16507526492"^^tt:phone_number },
C:   { id="jwaXc3VVGDFQu1aCoiXwdw"^^com.yelp:restaurant("NOLA Restaurant & Bar"), image_url="https://s3-media2.fl.yelpcdn.com/bphoto/tna5SSdgZq3fFxoi4-Xx7A/o.jpg"^^tt:picture, link="https://www.yelp.com/biz/nola-restaurant-and-bar-palo-alto?adjust_creative=hejPBQRox5iXtqGPiDw4dg&utm_campaign=yelp_api_v3&utm_medium=api_v3_business_search&utm_source=hejPBQRox5iXtqGPiDw4dg"^^tt:url, cuisines=["cajun"^^com.yelp:restaurant_cuisine("Cajun/Creole"), "newamerican"^^com.yelp:restaurant_cuisine("American (New)")], price=enum expensive, rating=3.5, reviewCount=2821, geo=new Location(37.4450225830078, -122.161323547363), phone="+16503282722"^^tt:phone_number },
C:   { id="0WDM3JlNBvk2MeOTlu03mg"^^com.yelp:restaurant("Coconuts Caribbean Restaurant & Bar"), image_url="https://s3-media2.fl.yelpcdn.com/bphoto/mA7Jp9irSTjUq8yneVh2IQ/o.jpg"^^tt:picture, link="https://www.yelp.com/biz/coconuts-caribbean-restaurant-and-bar-palo-alto?adjust_creative=hejPBQRox5iXtqGPiDw4dg&utm_campaign=yelp_api_v3&utm_medium=api_v3_business_search&utm_source=hejPBQRox5iXtqGPiDw4dg"^^tt:url, cuisines=["caribbean"^^com.yelp:restaurant_cuisine("Caribbean")], price=enum moderate, rating=4, reviewCount=2230, geo=new Location(37.44381, -122.16027), phone="+16503299533"^^tt:phone_number },
C:   { id="_mkNOTiQ-kbc1kJHo9RoVA"^^com.yelp:restaurant("Tamarine Restaurant"), image_url="https://s3-media3.fl.yelpcdn.com/bphoto/u6KX5WLtw23IMcIJgOSSCw/o.jpg"^^tt:picture, link="https://www.yelp.com/biz/tamarine-restaurant-palo-alto?adjust_creative=hejPBQRox5iXtqGPiDw4dg&utm_campaign=yelp_api_v3&utm_medium=api_v3_business_search&utm_source=hejPBQRox5iXtqGPiDw4dg"^^tt:url, cuisines=["vietnamese"^^com.yelp:restaurant_cuisine("Vietnamese")], price=enum expensive, rating=4, reviewCount=1833, geo=new Location(37.44881, -122.15833), phone="+16503258500"^^tt:phone_number },
C:   { id="TtYbsOqn7vLKhva0AuKQQQ"^^com.yelp:restaurant("Philz Coffee"), image_url="https://s3-media3.fl.yelpcdn.com/bphoto/P9zDXYxfa8YoBz85MF7l7Q/o.jpg"^^tt:picture, link="https://www.yelp.com/biz/philz-coffee-palo-alto-6?adjust_creative=hejPBQRox5iXtqGPiDw4dg&utm_campaign=yelp_api_v3&utm_medium=api_v3_business_search&utm_source=hejPBQRox5iXtqGPiDw4dg"^^tt:url, cuisines=["breakfast_brunch"^^com.yelp:restaurant_cuisine("Breakfast & Brunch")], price=enum cheap, rating=4.5, reviewCount=796, geo=new Location(37.442174, -122.161583), phone="+16503212161"^^tt:phone_number },
C:   { id="pi9MMjHWtVxC9eTnMk7e_w"^^com.yelp:restaurant("Crepevine Restaurant"), image_url="https://s3-media1.fl.yelpcdn.com/bphoto/ZSDMh6BuvTfxYLuEWz2-8w/o.jpg"^^tt:picture, link="https://www.yelp.com/biz/crepevine-restaurant-palo-alto?adjust_creative=hejPBQRox5iXtqGPiDw4dg&utm_campaign=yelp_api_v3&utm_medium=api_v3_business_search&utm_source=hejPBQRox5iXtqGPiDw4dg"^^tt:url, cuisines=["breakfast_brunch"^^com.yelp:restaurant_cuisine("Breakfast & Brunch"), "creperies"^^com.yelp:restaurant_cuisine("Crepes"), "newamerican"^^com.yelp:restaurant_cuisine("American (New)")], price=enum moderate, rating=4, reviewCount=1313, geo=new Location(37.44698, -122.161), phone="+16503233900"^^tt:phone_number },
C:   { id="vStWaPrdP4ysnKpj0WoHJQ"^^com.yelp:restaurant("Rangoon Ruby"), image_url="https://s3-media3.fl.yelpcdn.com/bphoto/q9vLRl72wFGCI19S_nwBvA/o.jpg"^^tt:picture, link="https://www.yelp.com/biz/rangoon-ruby-palo-alto?adjust_creative=hejPBQRox5iXtqGPiDw4dg&utm_campaign=yelp_api_v3&utm_medium=api_v3_business_search&utm_source=hejPBQRox5iXtqGPiDw4dg"^^tt:url, cuisines=["asianfusion"^^com.yelp:restaurant_cuisine("Asian Fusion"), "burmese"^^com.yelp:restaurant_cuisine("Burmese")], price=enum moderate, rating=3.5, reviewCount=1590, geo=new Location(37.445122, -122.163104), phone="+16503236543"^^tt:phone_number },
C:   { id="-g_tUhyvUFbxOs0aB28j1w"^^com.yelp:restaurant("Palo Alto Creamery"), image_url="https://s3-media4.fl.yelpcdn.com/bphoto/a2J68P_xcM8KqPyWm0VEyA/o.jpg"^^tt:picture, link="https://www.yelp.com/biz/palo-alto-creamery-palo-alto-2?adjust_creative=hejPBQRox5iXtqGPiDw4dg&utm_campaign=yelp_api_v3&utm_medium=api_v3_business_search&utm_source=hejPBQRox5iXtqGPiDw4dg"^^tt:url, cuisines=["diners"^^com.yelp:restaurant_cuisine("Diners"), "breakfast_brunch"^^com.yelp:restaurant_cuisine("Breakfast & Brunch")], price=enum moderate, rating=4, reviewCount=1359, geo=new Location(37.4438831241214, -122.16178176729), phone="+16503233131"^^tt:phone_number }
C: ]]
C: #[count=50]
C: #[more=true];
C: [price] of @com.yelp.restaurant() filter id == "vhfPni9pci29SEHrN1OtRg"^^com.yelp:restaurant
C: #[results=[
C:   { id="vhfPni9pci29SEHrN1OtRg"^^com.yelp:restaurant("Ramen Nagi"), price=enum moderate }
C: ]];
#! timestamp: XXXX-XX-XXTXX:XX:XX.XXXZ
A: Ramen Nagi is a moderate restaurant.
AT: $dialogue @org.thingpedia.dialogue.transaction.sys_recommend_one;
#! timestamp: XXXX-XX-XXTXX:XX:XX.XXXZ
U: \t $dialogue @org.thingpedia.dialogue.transaction.execute;
U: @com.yelp.restaurant() filter price == enum expensive;
UT: $dialogue @org.thingpedia.dialogue.transaction.execute;
UT: @com.yelp.restaurant() filter price == enum expensive;
C: $dialogue @org.thingpedia.dialogue.transaction.execute;
C: @com.yelp.restaurant()
C: #[results=[
C:   { id="vhfPni9pci29SEHrN1OtRg"^^com.yelp:restaurant("Ramen Nagi"), image_url="https://s3-media3.fl.yelpcdn.com/bphoto/OKCXWIEFIkNdvkqETl0Bqw/o.jpg"^^tt:picture, link="https://www.yelp.com/biz/ramen-nagi-palo-alto?adjust_creative=hejPBQRox5iXtqGPiDw4dg&utm_campaign=yelp_api_v3&utm_medium=api_v3_business_search&utm_source=hejPBQRox5iXtqGPiDw4dg"^^tt:url, cuisines=["ramen"^^com.yelp:restaurant_cuisine("Ramen"), "noodles"^^com.yelp:restaurant_cuisine("Noodles")], price=enum moderate, rating=4.5, reviewCount=1625, geo=new Location(37.445523, -122.1607073261) },
C:   { id="1vMgajRAI3lYwuCeGX58oQ"^^com.yelp:restaurant("Evvia Estiatorio"), image_url="https://s3-media3.fl.yelpcdn.com/bphoto/Q3lgbcNuRbdrITtLN5CQgQ/o.jpg"^^tt:picture, link="https://www.yelp.com/biz/evvia-estiatorio-palo-alto?adjust_creative=hejPBQRox5iXtqGPiDw4dg&utm_campaign=yelp_api_v3&utm_medium=api_v3_business_search&utm_source=hejPBQRox5iXtqGPiDw4dg"^^tt:url, cuisines=["greek"^^com.yelp:restaurant_cuisine("Greek")], price=enum expensive, rating=4.5, reviewCount=2393, geo=new Location(37.445077, -122.163778), phone="+16503260983"^^tt:phone_number },
C:   { id="KyU7XWDPclmZ3BpdIsd_0Q"^^com.yelp:restaurant("Oren's Hummus"), image_url="https://s3-media3.fl.yelpcdn.com/bphoto/vOWdAh4DKhMisL0K4YzXtA/o.jpg"^^tt:picture, link="https://www.yelp.com/biz/orens-hummus-palo-alto?adjust_creative=hejPBQRox5iXtqGPiDw4dg&utm_campaign=yelp_api_v3&utm_medium=api_v3_business_search&utm_source=hejPBQRox5iXtqGPiDw4dg"^^tt:url, cuisines=["mediterranean"^^com.yelp:restaurant_cuisine("Mediterranean"), "mideastern"^^com.yelp:restaurant_cuisine("Middle Eastern")], price=enum moderate, rating=4, reviewCount=2248, geo=new Location(37.445717, -122.162173), phone="+16507526492"^^tt:phone_number },
C:   { id="jwaXc3VVGDFQu1aCoiXwdw"^^com.yelp:restaurant("NOLA Restaurant & Bar"), image_url="https://s3-media2.fl.yelpcdn.com/bphoto/tna5SSdgZq3fFxoi4-Xx7A/o.jpg"^^tt:picture, link="https://www.yelp.com/biz/nola-restaurant-and-bar-palo-alto?adjust_creative=hejPBQRox5iXtqGPiDw4dg&utm_campaign=yelp_api_v3&utm_medium=api_v3_business_search&utm_source=hejPBQRox5iXtqGPiDw4dg"^^tt:url, cuisines=["cajun"^^com.yelp:restaurant_cuisine("Cajun/Creole"), "newamerican"^^com.yelp:restaurant_cuisine("American (New)")], price=enum expensive, rating=3.5, reviewCount=2821, geo=new Location(37.4450225830078, -122.161323547363), phone="+16503282722"^^tt:phone_number },
C:   { id="0WDM3JlNBvk2MeOTlu03mg"^^com.yelp:restaurant("Coconuts Caribbean Restaurant & Bar"), image_url="https://s3-media2.fl.yelpcdn.com/bphoto/mA7Jp9irSTjUq8yneVh2IQ/o.jpg"^^tt:picture, link="https://www.yelp.com/biz/coconuts-caribbean-restaurant-and-bar-palo-alto?adjust_creative=hejPBQRox5iXtqGPiDw4dg&utm_campaign=yelp_api_v3&utm_medium=api_v3_business_search&utm_source=hejPBQRox5iXtqGPiDw4dg"^^tt:url, cuisines=["caribbean"^^com.yelp:restaurant_cuisine("Caribbean")], price=enum moderate, rating=4, reviewCount=2230, geo=new Location(37.44381, -122.16027), phone="+16503299533"^^tt:phone_number },
C:   { id="_mkNOTiQ-kbc1kJHo9RoVA"^^com.yelp:restaurant("Tamarine Restaurant"), image_url="https://s3-media3.fl.yelpcdn.com/bphoto/u6KX5WLtw23IMcIJgOSSCw/o.jpg"^^tt:picture, link="https://www.yelp.com/biz/tamarine-restaurant-palo-alto?adjust_creative=hejPBQRox5iXtqGPiDw4dg&utm_campaign=yelp_api_v3&utm_medium=api_v3_business_search&utm_source=hejPBQRox5iXtqGPiDw4dg"^^tt:url, cuisines=["vietnamese"^^com.yelp:restaurant_cuisine("Vietnamese")], price=enum expensive, rating=4, reviewCount=1833, geo=new Location(37.44881, -122.15833), phone="+16503258500"^^tt:phone_number },
C:   { id="TtYbsOqn7vLKhva0AuKQQQ"^^com.yelp:restaurant("Philz Coffee"), image_url="https://s3-media3.fl.yelpcdn.com/bphoto/P9zDXYxfa8YoBz85MF7l7Q/o.jpg"^^tt:picture, link="https://www.yelp.com/biz/philz-coffee-palo-alto-6?adjust_creative=hejPBQRox5iXtqGPiDw4dg&utm_campaign=yelp_api_v3&utm_medium=api_v3_business_search&utm_source=hejPBQRox5iXtqGPiDw4dg"^^tt:url, cuisines=["breakfast_brunch"^^com.yelp:restaurant_cuisine("Breakfast & Brunch")], price=enum cheap, rating=4.5, reviewCount=796, geo=new Location(37.442174, -122.161583), phone="+16503212161"^^tt:phone_number },
C:   { id="pi9MMjHWtVxC9eTnMk7e_w"^^com.yelp:restaurant("Crepevine Restaurant"), image_url="https://s3-media1.fl.yelpcdn.com/bphoto/ZSDMh6BuvTfxYLuEWz2-8w/o.jpg"^^tt:picture, link="https://www.yelp.com/biz/crepevine-restaurant-palo-alto?adjust_creative=hejPBQRox5iXtqGPiDw4dg&utm_campaign=yelp_api_v3&utm_medium=api_v3_business_search&utm_source=hejPBQRox5iXtqGPiDw4dg"^^tt:url, cuisines=["breakfast_brunch"^^com.yelp:restaurant_cuisine("Breakfast & Brunch"), "creperies"^^com.yelp:restaurant_cuisine("Crepes"), "newamerican"^^com.yelp:restaurant_cuisine("American (New)")], price=enum moderate, rating=4, reviewCount=1313, geo=new Location(37.44698, -122.161), phone="+16503233900"^^tt:phone_number },
C:   { id="vStWaPrdP4ysnKpj0WoHJQ"^^com.yelp:restaurant("Rangoon Ruby"), image_url="https://s3-media3.fl.yelpcdn.com/bphoto/q9vLRl72wFGCI19S_nwBvA/o.jpg"^^tt:picture, link="https://www.yelp.com/biz/rangoon-ruby-palo-alto?adjust_creative=hejPBQRox5iXtqGPiDw4dg&utm_campaign=yelp_api_v3&utm_medium=api_v3_business_search&utm_source=hejPBQRox5iXtqGPiDw4dg"^^tt:url, cuisines=["asianfusion"^^com.yelp:restaurant_cuisine("Asian Fusion"), "burmese"^^com.yelp:restaurant_cuisine("Burmese")], price=enum moderate, rating=3.5, reviewCount=1590, geo=new Location(37.445122, -122.163104), phone="+16503236543"^^tt:phone_number },
C:   { id="-g_tUhyvUFbxOs0aB28j1w"^^com.yelp:restaurant("Palo Alto Creamery"), image_url="https://s3-media4.fl.yelpcdn.com/bphoto/a2J68P_xcM8KqPyWm0VEyA/o.jpg"^^tt:picture, link="https://www.yelp.com/biz/palo-alto-creamery-palo-alto-2?adjust_creative=hejPBQRox5iXtqGPiDw4dg&utm_campaign=yelp_api_v3&utm_medium=api_v3_business_search&utm_source=hejPBQRox5iXtqGPiDw4dg"^^tt:url, cuisines=["diners"^^com.yelp:restaurant_cuisine("Diners"), "breakfast_brunch"^^com.yelp:restaurant_cuisine("Breakfast & Brunch")], price=enum moderate, rating=4, reviewCount=1359, geo=new Location(37.4438831241214, -122.16178176729), phone="+16503233131"^^tt:phone_number }
C: ]]
C: #[count=50]
C: #[more=true];
C: [price] of @com.yelp.restaurant() filter id == "vhfPni9pci29SEHrN1OtRg"^^com.yelp:restaurant
C: #[results=[
C:   { id="vhfPni9pci29SEHrN1OtRg"^^com.yelp:restaurant("Ramen Nagi"), price=enum moderate }
C: ]];
C: @com.yelp.restaurant() filter price == enum expensive
C: #[results=[
C:   { id="1vMgajRAI3lYwuCeGX58oQ"^^com.yelp:restaurant("Evvia Estiatorio"), image_url="https://s3-media3.fl.yelpcdn.com/bphoto/Q3lgbcNuRbdrITtLN5CQgQ/o.jpg"^^tt:picture, link="https://www.yelp.com/biz/evvia-estiatorio-palo-alto?adjust_creative=hejPBQRox5iXtqGPiDw4dg&utm_campaign=yelp_api_v3&utm_medium=api_v3_business_search&utm_source=hejPBQRox5iXtqGPiDw4dg"^^tt:url, cuisines=["greek"^^com.yelp:restaurant_cuisine("Greek")], price=enum expensive, rating=4.5, reviewCount=2393, geo=new Location(37.445077, -122.163778), phone="+16503260983"^^tt:phone_number },
C:   { id="jwaXc3VVGDFQu1aCoiXwdw"^^com.yelp:restaurant("NOLA Restaurant & Bar"), image_url="https://s3-media2.fl.yelpcdn.com/bphoto/tna5SSdgZq3fFxoi4-Xx7A/o.jpg"^^tt:picture, link="https://www.yelp.com/biz/nola-restaurant-and-bar-palo-alto?adjust_creative=hejPBQRox5iXtqGPiDw4dg&utm_campaign=yelp_api_v3&utm_medium=api_v3_business_search&utm_source=hejPBQRox5iXtqGPiDw4dg"^^tt:url, cuisines=["cajun"^^com.yelp:restaurant_cuisine("Cajun/Creole"), "newamerican"^^com.yelp:restaurant_cuisine("American (New)")], price=enum expensive, rating=3.5, reviewCount=2821, geo=new Location(37.4450225830078, -122.161323547363), phone="+16503282722"^^tt:phone_number },
C:   { id="_mkNOTiQ-kbc1kJHo9RoVA"^^com.yelp:restaurant("Tamarine Restaurant"), image_url="https://s3-media3.fl.yelpcdn.com/bphoto/u6KX5WLtw23IMcIJgOSSCw/o.jpg"^^tt:picture, link="https://www.yelp.com/biz/tamarine-restaurant-palo-alto?adjust_creative=hejPBQRox5iXtqGPiDw4dg&utm_campaign=yelp_api_v3&utm_medium=api_v3_business_search&utm_source=hejPBQRox5iXtqGPiDw4dg"^^tt:url, cuisines=["vietnamese"^^com.yelp:restaurant_cuisine("Vietnamese")], price=enum expensive, rating=4, reviewCount=1833, geo=new Location(37.44881, -122.15833), phone="+16503258500"^^tt:phone_number },
C:   { id="lQS2YhPTyMlkTbDROjYK0g"^^com.yelp:restaurant("Joya Restaurant & Lounge"), image_url="https://s3-media3.fl.yelpcdn.com/bphoto/M4Fzvha8f79dAwth76QX4Q/o.jpg"^^tt:picture, link="https://www.yelp.com/biz/joya-restaurant-and-lounge-palo-alto?adjust_creative=hejPBQRox5iXtqGPiDw4dg&utm_campaign=yelp_api_v3&utm_medium=api_v3_business_search&utm_source=hejPBQRox5iXtqGPiDw4dg"^^tt:url, cuisines=["latin"^^com.yelp:restaurant_cuisine("Latin American"), "tapas"^^com.yelp:restaurant_cuisine("Tapas Bars")], price=enum expensive, rating=3.5, reviewCount=1614, geo=new Location(37.4464715, -122.1612308), phone="+16508539800"^^tt:phone_number },
C:   { id="d_IBp5wNVn5wDlNkblAL8w"^^com.yelp:restaurant("Fleming's Prime Steakhouse & Wine Bar - Palo Alto"), image_url="https://s3-media3.fl.yelpcdn.com/bphoto/25MJYpVfRpZlHja_j-u1vA/o.jpg"^^tt:picture, link="https://www.yelp.com/biz/flemings-prime-steakhouse-and-wine-bar-palo-alto-palo-alto-2?adjust_creative=hejPBQRox5iXtqGPiDw4dg&utm_campaign=yelp_api_v3&utm_medium=api_v3_business_search&utm_source=hejPBQRox5iXtqGPiDw4dg"^^tt:url, cuisines=["steak"^^com.yelp:restaurant_cuisine("Steakhouses"), "seafood"^^com.yelp:restaurant_cuisine("Seafood")], price=enum expensive, rating=3.5, reviewCount=1364, geo=new Location(37.4445700266543, -122.170329823122), phone="+16503298457"^^tt:phone_number },
C:   { id="-EMppAncnOot2p839R3X2g"^^com.yelp:restaurant("Zola"), image_url="https://s3-media2.fl.yelpcdn.com/bphoto/pqxovAhUtRgB4HEMVKxuFA/o.jpg"^^tt:picture, link="https://www.yelp.com/biz/zola-palo-alto-2?adjust_creative=hejPBQRox5iXtqGPiDw4dg&utm_campaign=yelp_api_v3&utm_medium=api_v3_business_search&utm_source=hejPBQRox5iXtqGPiDw4dg"^^tt:url, cuisines=["french"^^com.yelp:restaurant_cuisine("French")], price=enum expensive, rating=4.5, reviewCount=356, geo=new Location(37.4453893758217, -122.160659772584), phone="+16505210651"^^tt:phone_number },
C:   { id="njVrdjtYX6EwsuCo1Qbp6A"^^com.yelp:restaurant("Saint Michael's Alley"), image_url="https://s3-media2.fl.yelpcdn.com/bphoto/hKaSPEW3IR39SMtOu6KZYA/o.jpg"^^tt:picture, link="https://www.yelp.com/biz/saint-michaels-alley-palo-alto-2?adjust_creative=hejPBQRox5iXtqGPiDw4dg&utm_campaign=yelp_api_v3&utm_medium=api_v3_business_search&utm_source=hejPBQRox5iXtqGPiDw4dg"^^tt:url, cuisines=["newamerican"^^com.yelp:restaurant_cuisine("American (New)")], price=enum expensive, rating=4, reviewCount=933, geo=new Location(37.44153, -122.15957), phone="+16503262530"^^tt:phone_number },
C:   { id="wPKE3HvLo797DEveV7Ozbg"^^com.yelp:restaurant("Bird Dog"), image_url="https://s3-media4.fl.yelpcdn.com/bphoto/yiW9K4EeyC2EJ9u2xc0Q7g/o.jpg"^^tt:picture, link="https://www.yelp.com/biz/bird-dog-palo-alto?adjust_creative=hejPBQRox5iXtqGPiDw4dg&utm_campaign=yelp_api_v3&utm_medium=api_v3_business_search&utm_source=hejPBQRox5iXtqGPiDw4dg"^^tt:url, cuisines=["newamerican"^^com.yelp:restaurant_cuisine("American (New)")], price=enum expensive, rating=4, reviewCount=544, geo=new Location(37.44567, -122.16321), phone="+16506568180"^^tt:phone_number },
C:   { id="iX8o07wSfvhe1laJhUzsFA"^^com.yelp:restaurant("The Cambridge Chop House"), image_url="https://s3-media2.fl.yelpcdn.com/bphoto/QEvjFKuiHXFDkkTQlgKBhA/o.jpg"^^tt:picture, link="https://www.yelp.com/biz/the-cambridge-chop-house-cambridge?adjust_creative=hejPBQRox5iXtqGPiDw4dg&utm_campaign=yelp_api_v3&utm_medium=api_v3_business_search&utm_source=hejPBQRox5iXtqGPiDw4dg"^^tt:url, cuisines=["steak"^^com.yelp:restaurant_cuisine("Steakhouses"), "british"^^com.yelp:restaurant_cuisine("British")], price=enum expensive, rating=4.5, reviewCount=46, geo=new Location(52.204257, 0.117823), phone="+441223359506"^^tt:phone_number },
C:   { id="btRAfitquaXgeB-2vuWxNQ"^^com.yelp:restaurant("The Free Press"), image_url="https://s3-media4.fl.yelpcdn.com/bphoto/Oq3r_QuneatEOt-poxpGuQ/o.jpg"^^tt:picture, link="https://www.yelp.com/biz/the-free-press-cambridge?adjust_creative=hejPBQRox5iXtqGPiDw4dg&utm_campaign=yelp_api_v3&utm_medium=api_v3_business_search&utm_source=hejPBQRox5iXtqGPiDw4dg"^^tt:url, cuisines=["british"^^com.yelp:restaurant_cuisine("British")], price=enum expensive, rating=4.5, reviewCount=35, geo=new Location(52.204808195527, 0.13039591109936), phone="+441223368337"^^tt:phone_number }
C: ]];
#! timestamp: XXXX-XX-XXTXX:XX:XX.XXXZ
A: I see Evvia Estiatorio, NOLA Restaurant & Bar, and Tamarine Restaurant. They're expensive restaurants.
AT: $dialogue @org.thingpedia.dialogue.transaction.sys_recommend_three;
#! timestamp: XXXX-XX-XXTXX:XX:XX.XXXZ
U: \t $dialogue @org.thingpedia.dialogue.transaction.cancel;
UT: $dialogue @org.thingpedia.dialogue.transaction.cancel;
C: $dialogue @org.thingpedia.dialogue.transaction.cancel;
C: @com.yelp.restaurant()
C: #[results=[
C:   { id="vhfPni9pci29SEHrN1OtRg"^^com.yelp:restaurant("Ramen Nagi"), image_url="https://s3-media3.fl.yelpcdn.com/bphoto/OKCXWIEFIkNdvkqETl0Bqw/o.jpg"^^tt:picture, link="https://www.yelp.com/biz/ramen-nagi-palo-alto?adjust_creative=hejPBQRox5iXtqGPiDw4dg&utm_campaign=yelp_api_v3&utm_medium=api_v3_business_search&utm_source=hejPBQRox5iXtqGPiDw4dg"^^tt:url, cuisines=["ramen"^^com.yelp:restaurant_cuisine("Ramen"), "noodles"^^com.yelp:restaurant_cuisine("Noodles")], price=enum moderate, rating=4.5, reviewCount=1625, geo=new Location(37.445523, -122.1607073261) },
C:   { id="1vMgajRAI3lYwuCeGX58oQ"^^com.yelp:restaurant("Evvia Estiatorio"), image_url="https://s3-media3.fl.yelpcdn.com/bphoto/Q3lgbcNuRbdrITtLN5CQgQ/o.jpg"^^tt:picture, link="https://www.yelp.com/biz/evvia-estiatorio-palo-alto?adjust_creative=hejPBQRox5iXtqGPiDw4dg&utm_campaign=yelp_api_v3&utm_medium=api_v3_business_search&utm_source=hejPBQRox5iXtqGPiDw4dg"^^tt:url, cuisines=["greek"^^com.yelp:restaurant_cuisine("Greek")], price=enum expensive, rating=4.5, reviewCount=2393, geo=new Location(37.445077, -122.163778), phone="+16503260983"^^tt:phone_number },
C:   { id="KyU7XWDPclmZ3BpdIsd_0Q"^^com.yelp:restaurant("Oren's Hummus"), image_url="https://s3-media3.fl.yelpcdn.com/bphoto/vOWdAh4DKhMisL0K4YzXtA/o.jpg"^^tt:picture, link="https://www.yelp.com/biz/orens-hummus-palo-alto?adjust_creative=hejPBQRox5iXtqGPiDw4dg&utm_campaign=yelp_api_v3&utm_medium=api_v3_business_search&utm_source=hejPBQRox5iXtqGPiDw4dg"^^tt:url, cuisines=["mediterranean"^^com.yelp:restaurant_cuisine("Mediterranean"), "mideastern"^^com.yelp:restaurant_cuisine("Middle Eastern")], price=enum moderate, rating=4, reviewCount=2248, geo=new Location(37.445717, -122.162173), phone="+16507526492"^^tt:phone_number },
C:   { id="jwaXc3VVGDFQu1aCoiXwdw"^^com.yelp:restaurant("NOLA Restaurant & Bar"), image_url="https://s3-media2.fl.yelpcdn.com/bphoto/tna5SSdgZq3fFxoi4-Xx7A/o.jpg"^^tt:picture, link="https://www.yelp.com/biz/nola-restaurant-and-bar-palo-alto?adjust_creative=hejPBQRox5iXtqGPiDw4dg&utm_campaign=yelp_api_v3&utm_medium=api_v3_business_search&utm_source=hejPBQRox5iXtqGPiDw4dg"^^tt:url, cuisines=["cajun"^^com.yelp:restaurant_cuisine("Cajun/Creole"), "newamerican"^^com.yelp:restaurant_cuisine("American (New)")], price=enum expensive, rating=3.5, reviewCount=2821, geo=new Location(37.4450225830078, -122.161323547363), phone="+16503282722"^^tt:phone_number },
C:   { id="0WDM3JlNBvk2MeOTlu03mg"^^com.yelp:restaurant("Coconuts Caribbean Restaurant & Bar"), image_url="https://s3-media2.fl.yelpcdn.com/bphoto/mA7Jp9irSTjUq8yneVh2IQ/o.jpg"^^tt:picture, link="https://www.yelp.com/biz/coconuts-caribbean-restaurant-and-bar-palo-alto?adjust_creative=hejPBQRox5iXtqGPiDw4dg&utm_campaign=yelp_api_v3&utm_medium=api_v3_business_search&utm_source=hejPBQRox5iXtqGPiDw4dg"^^tt:url, cuisines=["caribbean"^^com.yelp:restaurant_cuisine("Caribbean")], price=enum moderate, rating=4, reviewCount=2230, geo=new Location(37.44381, -122.16027), phone="+16503299533"^^tt:phone_number },
C:   { id="_mkNOTiQ-kbc1kJHo9RoVA"^^com.yelp:restaurant("Tamarine Restaurant"), image_url="https://s3-media3.fl.yelpcdn.com/bphoto/u6KX5WLtw23IMcIJgOSSCw/o.jpg"^^tt:picture, link="https://www.yelp.com/biz/tamarine-restaurant-palo-alto?adjust_creative=hejPBQRox5iXtqGPiDw4dg&utm_campaign=yelp_api_v3&utm_medium=api_v3_business_search&utm_source=hejPBQRox5iXtqGPiDw4dg"^^tt:url, cuisines=["vietnamese"^^com.yelp:restaurant_cuisine("Vietnamese")], price=enum expensive, rating=4, reviewCount=1833, geo=new Location(37.44881, -122.15833), phone="+16503258500"^^tt:phone_number },
C:   { id="TtYbsOqn7vLKhva0AuKQQQ"^^com.yelp:restaurant("Philz Coffee"), image_url="https://s3-media3.fl.yelpcdn.com/bphoto/P9zDXYxfa8YoBz85MF7l7Q/o.jpg"^^tt:picture, link="https://www.yelp.com/biz/philz-coffee-palo-alto-6?adjust_creative=hejPBQRox5iXtqGPiDw4dg&utm_campaign=yelp_api_v3&utm_medium=api_v3_business_search&utm_source=hejPBQRox5iXtqGPiDw4dg"^^tt:url, cuisines=["breakfast_brunch"^^com.yelp:restaurant_cuisine("Breakfast & Brunch")], price=enum cheap, rating=4.5, reviewCount=796, geo=new Location(37.442174, -122.161583), phone="+16503212161"^^tt:phone_number },
C:   { id="pi9MMjHWtVxC9eTnMk7e_w"^^com.yelp:restaurant("Crepevine Restaurant"), image_url="https://s3-media1.fl.yelpcdn.com/bphoto/ZSDMh6BuvTfxYLuEWz2-8w/o.jpg"^^tt:picture, link="https://www.yelp.com/biz/crepevine-restaurant-palo-alto?adjust_creative=hejPBQRox5iXtqGPiDw4dg&utm_campaign=yelp_api_v3&utm_medium=api_v3_business_search&utm_source=hejPBQRox5iXtqGPiDw4dg"^^tt:url, cuisines=["breakfast_brunch"^^com.yelp:restaurant_cuisine("Breakfast & Brunch"), "creperies"^^com.yelp:restaurant_cuisine("Crepes"), "newamerican"^^com.yelp:restaurant_cuisine("American (New)")], price=enum moderate, rating=4, reviewCount=1313, geo=new Location(37.44698, -122.161), phone="+16503233900"^^tt:phone_number },
C:   { id="vStWaPrdP4ysnKpj0WoHJQ"^^com.yelp:restaurant("Rangoon Ruby"), image_url="https://s3-media3.fl.yelpcdn.com/bphoto/q9vLRl72wFGCI19S_nwBvA/o.jpg"^^tt:picture, link="https://www.yelp.com/biz/rangoon-ruby-palo-alto?adjust_creative=hejPBQRox5iXtqGPiDw4dg&utm_campaign=yelp_api_v3&utm_medium=api_v3_business_search&utm_source=hejPBQRox5iXtqGPiDw4dg"^^tt:url, cuisines=["asianfusion"^^com.yelp:restaurant_cuisine("Asian Fusion"), "burmese"^^com.yelp:restaurant_cuisine("Burmese")], price=enum moderate, rating=3.5, reviewCount=1590, geo=new Location(37.445122, -122.163104), phone="+16503236543"^^tt:phone_number },
C:   { id="-g_tUhyvUFbxOs0aB28j1w"^^com.yelp:restaurant("Palo Alto Creamery"), image_url="https://s3-media4.fl.yelpcdn.com/bphoto/a2J68P_xcM8KqPyWm0VEyA/o.jpg"^^tt:picture, link="https://www.yelp.com/biz/palo-alto-creamery-palo-alto-2?adjust_creative=hejPBQRox5iXtqGPiDw4dg&utm_campaign=yelp_api_v3&utm_medium=api_v3_business_search&utm_source=hejPBQRox5iXtqGPiDw4dg"^^tt:url, cuisines=["diners"^^com.yelp:restaurant_cuisine("Diners"), "breakfast_brunch"^^com.yelp:restaurant_cuisine("Breakfast & Brunch")], price=enum moderate, rating=4, reviewCount=1359, geo=new Location(37.4438831241214, -122.16178176729), phone="+16503233131"^^tt:phone_number }
C: ]]
C: #[count=50]
C: #[more=true];
C: [price] of @com.yelp.restaurant() filter id == "vhfPni9pci29SEHrN1OtRg"^^com.yelp:restaurant
C: #[results=[
C:   { id="vhfPni9pci29SEHrN1OtRg"^^com.yelp:restaurant("Ramen Nagi"), price=enum moderate }
C: ]];
C: @com.yelp.restaurant() filter price == enum expensive
C: #[results=[
C:   { id="1vMgajRAI3lYwuCeGX58oQ"^^com.yelp:restaurant("Evvia Estiatorio"), image_url="https://s3-media3.fl.yelpcdn.com/bphoto/Q3lgbcNuRbdrITtLN5CQgQ/o.jpg"^^tt:picture, link="https://www.yelp.com/biz/evvia-estiatorio-palo-alto?adjust_creative=hejPBQRox5iXtqGPiDw4dg&utm_campaign=yelp_api_v3&utm_medium=api_v3_business_search&utm_source=hejPBQRox5iXtqGPiDw4dg"^^tt:url, cuisines=["greek"^^com.yelp:restaurant_cuisine("Greek")], price=enum expensive, rating=4.5, reviewCount=2393, geo=new Location(37.445077, -122.163778), phone="+16503260983"^^tt:phone_number },
C:   { id="jwaXc3VVGDFQu1aCoiXwdw"^^com.yelp:restaurant("NOLA Restaurant & Bar"), image_url="https://s3-media2.fl.yelpcdn.com/bphoto/tna5SSdgZq3fFxoi4-Xx7A/o.jpg"^^tt:picture, link="https://www.yelp.com/biz/nola-restaurant-and-bar-palo-alto?adjust_creative=hejPBQRox5iXtqGPiDw4dg&utm_campaign=yelp_api_v3&utm_medium=api_v3_business_search&utm_source=hejPBQRox5iXtqGPiDw4dg"^^tt:url, cuisines=["cajun"^^com.yelp:restaurant_cuisine("Cajun/Creole"), "newamerican"^^com.yelp:restaurant_cuisine("American (New)")], price=enum expensive, rating=3.5, reviewCount=2821, geo=new Location(37.4450225830078, -122.161323547363), phone="+16503282722"^^tt:phone_number },
C:   { id="_mkNOTiQ-kbc1kJHo9RoVA"^^com.yelp:restaurant("Tamarine Restaurant"), image_url="https://s3-media3.fl.yelpcdn.com/bphoto/u6KX5WLtw23IMcIJgOSSCw/o.jpg"^^tt:picture, link="https://www.yelp.com/biz/tamarine-restaurant-palo-alto?adjust_creative=hejPBQRox5iXtqGPiDw4dg&utm_campaign=yelp_api_v3&utm_medium=api_v3_business_search&utm_source=hejPBQRox5iXtqGPiDw4dg"^^tt:url, cuisines=["vietnamese"^^com.yelp:restaurant_cuisine("Vietnamese")], price=enum expensive, rating=4, reviewCount=1833, geo=new Location(37.44881, -122.15833), phone="+16503258500"^^tt:phone_number },
C:   { id="lQS2YhPTyMlkTbDROjYK0g"^^com.yelp:restaurant("Joya Restaurant & Lounge"), image_url="https://s3-media3.fl.yelpcdn.com/bphoto/M4Fzvha8f79dAwth76QX4Q/o.jpg"^^tt:picture, link="https://www.yelp.com/biz/joya-restaurant-and-lounge-palo-alto?adjust_creative=hejPBQRox5iXtqGPiDw4dg&utm_campaign=yelp_api_v3&utm_medium=api_v3_business_search&utm_source=hejPBQRox5iXtqGPiDw4dg"^^tt:url, cuisines=["latin"^^com.yelp:restaurant_cuisine("Latin American"), "tapas"^^com.yelp:restaurant_cuisine("Tapas Bars")], price=enum expensive, rating=3.5, reviewCount=1614, geo=new Location(37.4464715, -122.1612308), phone="+16508539800"^^tt:phone_number },
C:   { id="d_IBp5wNVn5wDlNkblAL8w"^^com.yelp:restaurant("Fleming's Prime Steakhouse & Wine Bar - Palo Alto"), image_url="https://s3-media3.fl.yelpcdn.com/bphoto/25MJYpVfRpZlHja_j-u1vA/o.jpg"^^tt:picture, link="https://www.yelp.com/biz/flemings-prime-steakhouse-and-wine-bar-palo-alto-palo-alto-2?adjust_creative=hejPBQRox5iXtqGPiDw4dg&utm_campaign=yelp_api_v3&utm_medium=api_v3_business_search&utm_source=hejPBQRox5iXtqGPiDw4dg"^^tt:url, cuisines=["steak"^^com.yelp:restaurant_cuisine("Steakhouses"), "seafood"^^com.yelp:restaurant_cuisine("Seafood")], price=enum expensive, rating=3.5, reviewCount=1364, geo=new Location(37.4445700266543, -122.170329823122), phone="+16503298457"^^tt:phone_number },
C:   { id="-EMppAncnOot2p839R3X2g"^^com.yelp:restaurant("Zola"), image_url="https://s3-media2.fl.yelpcdn.com/bphoto/pqxovAhUtRgB4HEMVKxuFA/o.jpg"^^tt:picture, link="https://www.yelp.com/biz/zola-palo-alto-2?adjust_creative=hejPBQRox5iXtqGPiDw4dg&utm_campaign=yelp_api_v3&utm_medium=api_v3_business_search&utm_source=hejPBQRox5iXtqGPiDw4dg"^^tt:url, cuisines=["french"^^com.yelp:restaurant_cuisine("French")], price=enum expensive, rating=4.5, reviewCount=356, geo=new Location(37.4453893758217, -122.160659772584), phone="+16505210651"^^tt:phone_number },
C:   { id="njVrdjtYX6EwsuCo1Qbp6A"^^com.yelp:restaurant("Saint Michael's Alley"), image_url="https://s3-media2.fl.yelpcdn.com/bphoto/hKaSPEW3IR39SMtOu6KZYA/o.jpg"^^tt:picture, link="https://www.yelp.com/biz/saint-michaels-alley-palo-alto-2?adjust_creative=hejPBQRox5iXtqGPiDw4dg&utm_campaign=yelp_api_v3&utm_medium=api_v3_business_search&utm_source=hejPBQRox5iXtqGPiDw4dg"^^tt:url, cuisines=["newamerican"^^com.yelp:restaurant_cuisine("American (New)")], price=enum expensive, rating=4, reviewCount=933, geo=new Location(37.44153, -122.15957), phone="+16503262530"^^tt:phone_number },
C:   { id="wPKE3HvLo797DEveV7Ozbg"^^com.yelp:restaurant("Bird Dog"), image_url="https://s3-media4.fl.yelpcdn.com/bphoto/yiW9K4EeyC2EJ9u2xc0Q7g/o.jpg"^^tt:picture, link="https://www.yelp.com/biz/bird-dog-palo-alto?adjust_creative=hejPBQRox5iXtqGPiDw4dg&utm_campaign=yelp_api_v3&utm_medium=api_v3_business_search&utm_source=hejPBQRox5iXtqGPiDw4dg"^^tt:url, cuisines=["newamerican"^^com.yelp:restaurant_cuisine("American (New)")], price=enum expensive, rating=4, reviewCount=544, geo=new Location(37.44567, -122.16321), phone="+16506568180"^^tt:phone_number },
C:   { id="iX8o07wSfvhe1laJhUzsFA"^^com.yelp:restaurant("The Cambridge Chop House"), image_url="https://s3-media2.fl.yelpcdn.com/bphoto/QEvjFKuiHXFDkkTQlgKBhA/o.jpg"^^tt:picture, link="https://www.yelp.com/biz/the-cambridge-chop-house-cambridge?adjust_creative=hejPBQRox5iXtqGPiDw4dg&utm_campaign=yelp_api_v3&utm_medium=api_v3_business_search&utm_source=hejPBQRox5iXtqGPiDw4dg"^^tt:url, cuisines=["steak"^^com.yelp:restaurant_cuisine("Steakhouses"), "british"^^com.yelp:restaurant_cuisine("British")], price=enum expensive, rating=4.5, reviewCount=46, geo=new Location(52.204257, 0.117823), phone="+441223359506"^^tt:phone_number },
C:   { id="btRAfitquaXgeB-2vuWxNQ"^^com.yelp:restaurant("The Free Press"), image_url="https://s3-media4.fl.yelpcdn.com/bphoto/Oq3r_QuneatEOt-poxpGuQ/o.jpg"^^tt:picture, link="https://www.yelp.com/biz/the-free-press-cambridge?adjust_creative=hejPBQRox5iXtqGPiDw4dg&utm_campaign=yelp_api_v3&utm_medium=api_v3_business_search&utm_source=hejPBQRox5iXtqGPiDw4dg"^^tt:url, cuisines=["british"^^com.yelp:restaurant_cuisine("British")], price=enum expensive, rating=4.5, reviewCount=35, geo=new Location(52.204808195527, 0.13039591109936), phone="+441223368337"^^tt:phone_number }
C: ]];
#! timestamp: XXXX-XX-XXTXX:XX:XX.XXXZ
A: Alright, let me know if I can help you with anything else!
AT: $dialogue @org.thingpedia.dialogue.transaction.sys_end;
#! vote: up
#! comment: test comment for dialogue turns
#!          additional
#!          lines
====
# test
#! timestamp: XXXX-XX-XXTXX:XX:XX.XXXZ
U: \t $stop;
UT: $stop;
====
# test
#! timestamp: XXXX-XX-XXTXX:XX:XX.XXXZ
U: \t $dialogue @org.thingpedia.dialogue.transaction.execute;
U: @org.thingpedia.weather.current(location=new Location(37.442156, -122.1634471, "Palo Alto, California"));
UT: $dialogue @org.thingpedia.dialogue.transaction.execute;
UT: @org.thingpedia.weather.current(location=new Location(37.442156, -122.1634471, "Palo Alto, California"));
C: $dialogue @org.thingpedia.dialogue.transaction.execute;
C: @org.thingpedia.weather.current(location=new Location(37.442156, -122.1634471, "Palo Alto, California"))
C: #[results=[
C:   { location=new Location(37.442156, -122.1634471, "Palo Alto, California"), temperature=15.6C, wind_speed=3.4mps, humidity=91.3, cloudiness=4.7, fog=0, status=enum sunny, icon="http://api.met.no/weatherapi/weathericon/1.1/?symbol=1;content_type=image/png"^^tt:picture }
C: ]];
#! timestamp: XXXX-XX-XXTXX:XX:XX.XXXZ
A: The current weather in Palo Alto, California is sunny. The temperature is 60.1 F and the humidity is 91.3 %.
AT: $dialogue @org.thingpedia.dialogue.transaction.sys_display_result;
#! timestamp: XXXX-XX-XXTXX:XX:XX.XXXZ
U: \t $dialogue @org.thingpedia.dialogue.transaction.execute;
U: [temperature] of @org.thingpedia.weather.current(location=new Location(37.442156, -122.1634471, "Palo Alto, California"));
UT: $dialogue @org.thingpedia.dialogue.transaction.execute;
UT: [temperature] of @org.thingpedia.weather.current(location=new Location(37.442156, -122.1634471, "Palo Alto, California"));
C: $dialogue @org.thingpedia.dialogue.transaction.execute;
C: @org.thingpedia.weather.current(location=new Location(37.442156, -122.1634471, "Palo Alto, California"))
C: #[results=[
C:   { location=new Location(37.442156, -122.1634471, "Palo Alto, California"), temperature=15.6C, wind_speed=3.4mps, humidity=91.3, cloudiness=4.7, fog=0, status=enum sunny, icon="http://api.met.no/weatherapi/weathericon/1.1/?symbol=1;content_type=image/png"^^tt:picture }
C: ]];
C: [temperature] of @org.thingpedia.weather.current(location=new Location(37.442156, -122.1634471, "Palo Alto, California"))
C: #[results=[
C:   { location=new Location(37.442156, -122.1634471, "Palo Alto, California"), temperature=15.6C, status=enum sunny }
C: ]];
#! timestamp: XXXX-XX-XXTXX:XX:XX.XXXZ
A: The temperature is 60.1 F.
AT: $dialogue @org.thingpedia.dialogue.transaction.sys_display_result;
#! vote: down
#! comment: test comment for dialogue turns
#!          additional
#!          lines
#! timestamp: XXXX-XX-XXTXX:XX:XX.XXXZ
U: \t $stop;
UT: $stop;
====
# test
#! timestamp: XXXX-XX-XXTXX:XX:XX.XXXZ
U: \t $dialogue @org.thingpedia.dialogue.transaction.execute;
U: @org.thingpedia.weather.current(location=$?);
UT: $dialogue @org.thingpedia.dialogue.transaction.execute;
UT: @org.thingpedia.weather.current(location=$?);
C: $dialogue @org.thingpedia.dialogue.transaction.execute;
C: @org.thingpedia.weather.current(location=$?);
#! timestamp: XXXX-XX-XXTXX:XX:XX.XXXZ
A: What location do you want the current weather for?
AT: $dialogue @org.thingpedia.dialogue.transaction.sys_slot_fill(location);
AT: @org.thingpedia.weather.current(location=$?);
#! timestamp: XXXX-XX-XXTXX:XX:XX.XXXZ
U: \t $answer(new Location(37.442156, -122.1634471, "Palo Alto, California"));
UT: $dialogue @org.thingpedia.dialogue.transaction.execute;
UT: @org.thingpedia.weather.current(location=new Location(37.442156, -122.1634471, "Palo Alto, California"));
C: $dialogue @org.thingpedia.dialogue.transaction.execute;
C: @org.thingpedia.weather.current(location=new Location(37.442156, -122.1634471, "Palo Alto, California"))
C: #[results=[
C:   { location=new Location(37.442156, -122.1634471, "Palo Alto, California"), temperature=15.6C, wind_speed=3.4mps, humidity=91.3, cloudiness=4.7, fog=0, status=enum sunny, icon="http://api.met.no/weatherapi/weathericon/1.1/?symbol=1;content_type=image/png"^^tt:picture }
C: ]];
#! timestamp: XXXX-XX-XXTXX:XX:XX.XXXZ
A: The current weather in Palo Alto, California is sunny. The temperature is 60.1 F and the humidity is 91.3 %.
AT: $dialogue @org.thingpedia.dialogue.transaction.sys_display_result;
#! vote: up
#! comment: test comment for dialogue turns
#!          additional
#!          lines
#! timestamp: XXXX-XX-XXTXX:XX:XX.XXXZ
U: \t $stop;
UT: $stop;
====
# test
#! timestamp: XXXX-XX-XXTXX:XX:XX.XXXZ
U: \t $dialogue @org.thingpedia.dialogue.transaction.execute;
U: @com.spotify.song() filter id =~ "despacito" => @com.spotify.play(playable=id);
UT: $dialogue @org.thingpedia.dialogue.transaction.execute;
UT: @com.spotify.song() filter id =~ "despacito" => @com.spotify.play(playable=id);
C: $dialogue @org.thingpedia.dialogue.transaction.execute;
C: (@com.spotify(id="com.spotify-7"^^tt:device_id("Some Device 7")).song() filter id =~ "despacito")[1] => @com.spotify(id="com.spotify-7"^^tt:device_id("Some Device 7")).play(playable=id)
C: #[results=[
C:   { playable="spotify:track:6habFhsOp2NvshLv26DqMb"^^com.spotify:playable("Despacito"), device="str:ENTITY_com.spotify:device::36:"^^com.spotify:device, __device="com.spotify-7"^^tt:device_id("Some Device 7") }
C: ]];
#! timestamp: XXXX-XX-XXTXX:XX:XX.XXXZ
A: I played Despacito on Spotify.
AT: $dialogue @org.thingpedia.dialogue.transaction.sys_action_success;
#! vote: down
#! comment: test comment for dialogue turns
#!          additional
#!          lines
#! timestamp: XXXX-XX-XXTXX:XX:XX.XXXZ
U: \t $stop;
UT: $stop;
====
# test
#! timestamp: XXXX-XX-XXTXX:XX:XX.XXXZ
U: \t $dialogue @org.thingpedia.dialogue.transaction.execute;
U: @com.spotify.song() filter contains(artists, null^^com.spotify:artist("ariana grande")) => @com.spotify.play(playable=id);
UT: $dialogue @org.thingpedia.dialogue.transaction.execute;
UT: @com.spotify.song() filter contains(artists, null^^com.spotify:artist("ariana grande")) => @com.spotify.play(playable=id);
C: $dialogue @org.thingpedia.dialogue.transaction.execute;
C: @com.spotify(id="com.spotify-7"^^tt:device_id("Some Device 7")).song() filter contains(artists, "spotify:artist:66CXWjxzNUsdJxJ2JdwvnR"^^com.spotify:artist("Ariana Grande")) => @com.spotify(id="com.spotify-7"^^tt:device_id("Some Device 7")).play(playable=id)
C: #[results=[
C:   { playable="spotify:track:6ocbgoVGwYJhOv1GgI9NsF"^^com.spotify:playable("7 rings"), device="str:ENTITY_com.spotify:device::36:"^^com.spotify:device, __device="com.spotify-7"^^tt:device_id("Some Device 7") },
C:   { playable="spotify:track:6va6SjWz457IOZidBppAhz"^^com.spotify:playable("7 rings - live"), device="str:ENTITY_com.spotify:device::15:"^^com.spotify:device, __device="com.spotify-7"^^tt:device_id("Some Device 7") },
C:   { playable="spotify:track:6AyI8UGx8Y4peb7pLOy2pf"^^com.spotify:playable("7 rings (feat. 2 Chainz) - Remix"), device="str:ENTITY_com.spotify:device::9:"^^com.spotify:device, __device="com.spotify-7"^^tt:device_id("Some Device 7") },
C:   { playable="spotify:track:4HBZA5flZLE435QTztThqH"^^com.spotify:playable("Stuck with U (with Justin Bieber)"), device="str:ENTITY_com.spotify:device::19:"^^com.spotify:device, __device="com.spotify-7"^^tt:device_id("Some Device 7") },
C:   { playable="spotify:track:6ocbgoVGwYJhOv1GgI9NsF"^^com.spotify:playable("7 rings"), device="str:ENTITY_com.spotify:device::14:"^^com.spotify:device, __device="com.spotify-7"^^tt:device_id("Some Device 7") },
C:   { playable="spotify:track:3e9HZxeyfWwjeyPAMmWSSQ"^^com.spotify:playable("thank u, next"), device="str:ENTITY_com.spotify:device::15:"^^com.spotify:device, __device="com.spotify-7"^^tt:device_id("Some Device 7") },
C:   { playable="spotify:track:2qT1uLXPVPzGgFOx4jtEuo"^^com.spotify:playable("no tears left to cry"), device="str:ENTITY_com.spotify:device::40:"^^com.spotify:device, __device="com.spotify-7"^^tt:device_id("Some Device 7") },
C:   { playable="spotify:track:0Ryd8975WihbObpp5cPW1t"^^com.spotify:playable("boyfriend (with Social House)"), device="str:ENTITY_com.spotify:device::31:"^^com.spotify:device, __device="com.spotify-7"^^tt:device_id("Some Device 7") },
C:   { playable="spotify:track:4kV4N9D1iKVxx1KLvtTpjS"^^com.spotify:playable("break up with your girlfriend, i'm bored"), device="str:ENTITY_com.spotify:device::23:"^^com.spotify:device, __device="com.spotify-7"^^tt:device_id("Some Device 7") },
C:   { playable="spotify:track:5OCJzvD7sykQEKHH7qAC3C"^^com.spotify:playable("God is a woman"), device="str:ENTITY_com.spotify:device::40:"^^com.spotify:device, __device="com.spotify-7"^^tt:device_id("Some Device 7") }
C: ]]
C: #[count=23];
#! timestamp: XXXX-XX-XXTXX:XX:XX.XXXZ
A: I played songs by Ariana Grande on Spotify.
AT: $dialogue @org.thingpedia.dialogue.transaction.sys_action_success;
#! vote: up
#! comment: test comment for dialogue turns
#!          additional
#!          lines
#! timestamp: XXXX-XX-XXTXX:XX:XX.XXXZ
U: \t $stop;
UT: $stop;
====
# test
#! timestamp: XXXX-XX-XXTXX:XX:XX.XXXZ
U: \t $dialogue @org.thingpedia.dialogue.transaction.execute;
U: @com.spotify.song() filter album == null^^com.spotify:album("folklore") => @com.spotify.play(playable=id);
UT: $dialogue @org.thingpedia.dialogue.transaction.execute;
UT: @com.spotify.song() filter album == null^^com.spotify:album("folklore") => @com.spotify.play(playable=id);
C: $dialogue @org.thingpedia.dialogue.transaction.execute;
C: @com.spotify(id="com.spotify-7"^^tt:device_id("Some Device 7")).song() filter album == "spotify:album:2fenSS68JI1h4Fo296JfGr"^^com.spotify:album("folklore") => @com.spotify(id="com.spotify-7"^^tt:device_id("Some Device 7")).play(playable=id)
C: #[results=[
C:   { playable="spotify:track:4R2kfaDFhslZEMJqAFNpdd"^^com.spotify:playable("cardigan"), device="str:ENTITY_com.spotify:device::36:"^^com.spotify:device, __device="com.spotify-7"^^tt:device_id("Some Device 7") },
C:   { playable="spotify:track:4pvb0WLRcMtbPGmtejJJ6y"^^com.spotify:playable("exile (feat. Bon Iver)"), device="str:ENTITY_com.spotify:device::15:"^^com.spotify:device, __device="com.spotify-7"^^tt:device_id("Some Device 7") },
C:   { playable="spotify:track:0Jlcvv8IykzHaSmj49uNW8"^^com.spotify:playable("the 1"), device="str:ENTITY_com.spotify:device::9:"^^com.spotify:device, __device="com.spotify-7"^^tt:device_id("Some Device 7") },
C:   { playable="spotify:track:2Eeur20xVqfUoM3Q7EFPFt"^^com.spotify:playable("the last great american dynasty"), device="str:ENTITY_com.spotify:device::19:"^^com.spotify:device, __device="com.spotify-7"^^tt:device_id("Some Device 7") },
C:   { playable="spotify:track:1MgV7FIyNxIG7WzMRJV5HC"^^com.spotify:playable("my tears ricochet"), device="str:ENTITY_com.spotify:device::14:"^^com.spotify:device, __device="com.spotify-7"^^tt:device_id("Some Device 7") },
C:   { playable="spotify:track:3hUxzQpSfdDqwM3ZTFQY0K"^^com.spotify:playable("august"), device="str:ENTITY_com.spotify:device::15:"^^com.spotify:device, __device="com.spotify-7"^^tt:device_id("Some Device 7") },
C:   { playable="spotify:track:6VsvKPJ4xjVNKpI8VVZ3SV"^^com.spotify:playable("invisible string"), device="str:ENTITY_com.spotify:device::40:"^^com.spotify:device, __device="com.spotify-7"^^tt:device_id("Some Device 7") },
C:   { playable="spotify:track:0ZNU020wNYvgW84iljPkPP"^^com.spotify:playable("mirrorball"), device="str:ENTITY_com.spotify:device::31:"^^com.spotify:device, __device="com.spotify-7"^^tt:device_id("Some Device 7") },
C:   { playable="spotify:track:6KJqZcs9XDgVck7Lg9QOTC"^^com.spotify:playable("seven"), device="str:ENTITY_com.spotify:device::23:"^^com.spotify:device, __device="com.spotify-7"^^tt:device_id("Some Device 7") },
C:   { playable="spotify:track:7kt9e9LFSpN1zQtYEl19o1"^^com.spotify:playable("this is me trying"), device="str:ENTITY_com.spotify:device::40:"^^com.spotify:device, __device="com.spotify-7"^^tt:device_id("Some Device 7") }
C: ]]
C: #[count=22];
#! timestamp: XXXX-XX-XXTXX:XX:XX.XXXZ
A: I played songs in the album folklore on Spotify.
AT: $dialogue @org.thingpedia.dialogue.transaction.sys_action_success;
#! vote: down
#! comment: test comment for dialogue turns
#!          additional
#!          lines
#! timestamp: XXXX-XX-XXTXX:XX:XX.XXXZ
U: \t $stop;
UT: $stop;
====
# test
#! timestamp: XXXX-XX-XXTXX:XX:XX.XXXZ
U: \t $dialogue @org.thingpedia.dialogue.transaction.execute;
U: @com.icanhazdadjoke.get();
UT: $dialogue @org.thingpedia.dialogue.transaction.execute;
UT: @com.icanhazdadjoke.get();
C: $dialogue @org.thingpedia.dialogue.transaction.execute;
C: @com.icanhazdadjoke(id="com.icanhazdadjoke-8"^^tt:device_id("Some Device 8")).get()
C: #[results=[
C:   { id="A5ozsH6pWnb"^^com.icanhazdadjoke:id, text="What do you call a troublesome Canadian high schooler? A poutine" }
C: ]];
#! timestamp: XXXX-XX-XXTXX:XX:XX.XXXZ
A: What do you call a troublesome Canadian high schooler? A poutine.
AT: $dialogue @org.thingpedia.dialogue.transaction.sys_display_result;
#! timestamp: XXXX-XX-XXTXX:XX:XX.XXXZ
U: \t $dialogue @org.thingpedia.dialogue.transaction.execute;
U: @com.icanhazdadjoke.get();
UT: $dialogue @org.thingpedia.dialogue.transaction.execute;
UT: @com.icanhazdadjoke.get();
C: $dialogue @org.thingpedia.dialogue.transaction.execute;
C: @com.icanhazdadjoke(id="com.icanhazdadjoke-8"^^tt:device_id("Some Device 8")).get()
C: #[results=[
C:   { id="A5ozsH6pWnb"^^com.icanhazdadjoke:id, text="What do you call a troublesome Canadian high schooler? A poutine" }
C: ]];
C: @com.icanhazdadjoke(id="com.icanhazdadjoke-8"^^tt:device_id("Some Device 8")).get()
C: #[results=[
C:   { id="lGe2Tvskyd"^^com.icanhazdadjoke:id, text="Why are fish so smart?\nBecause they live in schools!" }
C: ]];
#! timestamp: XXXX-XX-XXTXX:XX:XX.XXXZ
A: Why are fish so smart? Because they live in schools!
AT: $dialogue @org.thingpedia.dialogue.transaction.sys_display_result;
#! timestamp: XXXX-XX-XXTXX:XX:XX.XXXZ
U: \t $dialogue @org.thingpedia.dialogue.transaction.execute;
U: @com.icanhazdadjoke.get();
UT: $dialogue @org.thingpedia.dialogue.transaction.execute;
UT: @com.icanhazdadjoke.get();
C: $dialogue @org.thingpedia.dialogue.transaction.execute;
C: @com.icanhazdadjoke(id="com.icanhazdadjoke-8"^^tt:device_id("Some Device 8")).get()
C: #[results=[
C:   { id="A5ozsH6pWnb"^^com.icanhazdadjoke:id, text="What do you call a troublesome Canadian high schooler? A poutine" }
C: ]];
C: @com.icanhazdadjoke(id="com.icanhazdadjoke-8"^^tt:device_id("Some Device 8")).get()
C: #[results=[
C:   { id="lGe2Tvskyd"^^com.icanhazdadjoke:id, text="Why are fish so smart?\nBecause they live in schools!" }
C: ]];
C: @com.icanhazdadjoke(id="com.icanhazdadjoke-8"^^tt:device_id("Some Device 8")).get()
C: #[results=[
C:   { id="K6UKmykqrjb"^^com.icanhazdadjoke:id, text="What is a witch's favorite subject in school? Spelling!   " }
C: ]];
#! timestamp: XXXX-XX-XXTXX:XX:XX.XXXZ
A: What is a witch's favorite subject in school? Spelling!
AT: $dialogue @org.thingpedia.dialogue.transaction.sys_display_result;
#! timestamp: XXXX-XX-XXTXX:XX:XX.XXXZ
U: \t $dialogue @org.thingpedia.dialogue.transaction.execute;
U: @com.icanhazdadjoke.get();
UT: $dialogue @org.thingpedia.dialogue.transaction.execute;
UT: @com.icanhazdadjoke.get();
C: $dialogue @org.thingpedia.dialogue.transaction.execute;
C: @com.icanhazdadjoke(id="com.icanhazdadjoke-8"^^tt:device_id("Some Device 8")).get()
C: #[results=[
C:   { id="A5ozsH6pWnb"^^com.icanhazdadjoke:id, text="What do you call a troublesome Canadian high schooler? A poutine" }
C: ]];
C: @com.icanhazdadjoke(id="com.icanhazdadjoke-8"^^tt:device_id("Some Device 8")).get()
C: #[results=[
C:   { id="lGe2Tvskyd"^^com.icanhazdadjoke:id, text="Why are fish so smart?\nBecause they live in schools!" }
C: ]];
C: @com.icanhazdadjoke(id="com.icanhazdadjoke-8"^^tt:device_id("Some Device 8")).get()
C: #[results=[
C:   { id="K6UKmykqrjb"^^com.icanhazdadjoke:id, text="What is a witch's favorite subject in school? Spelling!   " }
C: ]];
C: @com.icanhazdadjoke(id="com.icanhazdadjoke-8"^^tt:device_id("Some Device 8")).get()
C: #[results=[
C:   { id="K6UKmykqrjb"^^com.icanhazdadjoke:id, text="What is a witch's favorite subject in school? Spelling!   " }
C: ]];
#! timestamp: XXXX-XX-XXTXX:XX:XX.XXXZ
A: What is a witch's favorite subject in school? Spelling!
AT: $dialogue @org.thingpedia.dialogue.transaction.sys_display_result;
#! vote: up
#! comment: test comment for dialogue turns
#!          additional
#!          lines
#! timestamp: XXXX-XX-XXTXX:XX:XX.XXXZ
U: \t $stop;
UT: $stop;
====
# test
#! timestamp: XXXX-XX-XXTXX:XX:XX.XXXZ
U: \t $dialogue @org.thingpedia.dialogue.transaction.execute;
U: @com.twitter.post();
UT: $dialogue @org.thingpedia.dialogue.transaction.execute;
UT: @com.twitter.post();
C: $dialogue @org.thingpedia.dialogue.transaction.execute;
C: @com.twitter(id="twitter-bar"^^tt:device_id("Twitter Account bar")).post();
#! timestamp: XXXX-XX-XXTXX:XX:XX.XXXZ
A: You have multiple Twitter devices. Which one do you want to use?
A: What do you want to tweet?
AT: $dialogue @org.thingpedia.dialogue.transaction.sys_slot_fill(status);
AT: @com.twitter(id="twitter-bar"^^tt:device_id("Twitter Account bar")).post();
#! timestamp: XXXX-XX-XXTXX:XX:XX.XXXZ
U: \t $nevermind;
UT: $dialogue @org.thingpedia.dialogue.transaction.cancel;
C: $dialogue @org.thingpedia.dialogue.transaction.cancel;
#! timestamp: XXXX-XX-XXTXX:XX:XX.XXXZ
A: Alright, let me know if I can help you with anything else!
AT: $dialogue @org.thingpedia.dialogue.transaction.sys_end;
#! vote: down
#! comment: test comment for dialogue turns
#!          additional
#!          lines
====
# test
#! timestamp: XXXX-XX-XXTXX:XX:XX.XXXZ
U: \t $stop;
UT: $stop;
====
# test
#! timestamp: XXXX-XX-XXTXX:XX:XX.XXXZ
U: \t $dialogue @org.thingpedia.dialogue.transaction.execute;
U: @com.yelp.restaurant() filter contains(cuisines, null^^com.yelp:restaurant_cuisine("italian"));
UT: $dialogue @org.thingpedia.dialogue.transaction.execute;
UT: @com.yelp.restaurant() filter contains(cuisines, null^^com.yelp:restaurant_cuisine("italian"));
C: $dialogue @org.thingpedia.dialogue.transaction.execute;
C: @com.yelp.restaurant() filter contains(cuisines, "italian"^^com.yelp:restaurant_cuisine("Italian"))
C: #[results=[
C:   { id="OLa29RISTT2raUNPLo-9xw"^^com.yelp:restaurant("Patxi's Pizza"), image_url="https://s3-media3.fl.yelpcdn.com/bphoto/Jvow48SJ-SfCcxLt0a7uWg/o.jpg"^^tt:picture, link="https://www.yelp.com/biz/patxis-pizza-palo-alto?adjust_creative=hejPBQRox5iXtqGPiDw4dg&utm_campaign=yelp_api_v3&utm_medium=api_v3_business_search&utm_source=hejPBQRox5iXtqGPiDw4dg"^^tt:url, cuisines=["pizza"^^com.yelp:restaurant_cuisine("Pizza"), "salad"^^com.yelp:restaurant_cuisine("Salad"), "italian"^^com.yelp:restaurant_cuisine("Italian")], price=enum moderate, rating=3.5, reviewCount=1700, geo=new Location(37.445153, -122.163337), phone="+16504739999"^^tt:phone_number },
C:   { id="Tuq1Ht5QoISVViAlAnyrZg"^^com.yelp:restaurant("Cafe Borrone"), image_url="https://s3-media3.fl.yelpcdn.com/bphoto/jKOuPFIcqdtG47gRHqv1WQ/o.jpg"^^tt:picture, link="https://www.yelp.com/biz/cafe-borrone-menlo-park?adjust_creative=hejPBQRox5iXtqGPiDw4dg&utm_campaign=yelp_api_v3&utm_medium=api_v3_business_search&utm_source=hejPBQRox5iXtqGPiDw4dg"^^tt:url, cuisines=["breakfast_brunch"^^com.yelp:restaurant_cuisine("Breakfast & Brunch"), "italian"^^com.yelp:restaurant_cuisine("Italian"), "cafes"^^com.yelp:restaurant_cuisine("Cafes")], price=enum moderate, rating=4, reviewCount=1727, geo=new Location(37.45368, -122.18205), phone="+16503270830"^^tt:phone_number },
C:   { id="d62LElGhYd65kXXCimgPpg"^^com.yelp:restaurant("Osteria Toscana"), image_url="https://s3-media2.fl.yelpcdn.com/bphoto/eNDUayX7OPzh1MZFWB9Xpg/o.jpg"^^tt:picture, link="https://www.yelp.com/biz/osteria-toscana-palo-alto?adjust_creative=hejPBQRox5iXtqGPiDw4dg&utm_campaign=yelp_api_v3&utm_medium=api_v3_business_search&utm_source=hejPBQRox5iXtqGPiDw4dg"^^tt:url, cuisines=["italian"^^com.yelp:restaurant_cuisine("Italian")], price=enum moderate, rating=3.5, reviewCount=938, geo=new Location(37.4445, -122.16118), phone="+16503285700"^^tt:phone_number },
C:   { id="pLqiFFz1JScp8wMMyXcx-w"^^com.yelp:restaurant("Terún"), image_url="https://s3-media2.fl.yelpcdn.com/bphoto/w1yuXOCOAFcL_TVkoFed4Q/o.jpg"^^tt:picture, link="https://www.yelp.com/biz/ter%C3%BAn-palo-alto-3?adjust_creative=hejPBQRox5iXtqGPiDw4dg&utm_campaign=yelp_api_v3&utm_medium=api_v3_business_search&utm_source=hejPBQRox5iXtqGPiDw4dg"^^tt:url, cuisines=["pizza"^^com.yelp:restaurant_cuisine("Pizza"), "italian"^^com.yelp:restaurant_cuisine("Italian")], price=enum moderate, rating=4, reviewCount=1493, geo=new Location(37.425993, -122.145453), phone="+16506008310"^^tt:phone_number },
C:   { id="OZI4rK9s0xTwg2PdTRgmcw"^^com.yelp:restaurant("Aromi - Cambridge"), image_url="https://s3-media1.fl.yelpcdn.com/bphoto/eS-F_RSo1UyOumExtszsGA/o.jpg"^^tt:picture, link="https://www.yelp.com/biz/aromi-cambridge-cambridge?adjust_creative=hejPBQRox5iXtqGPiDw4dg&utm_campaign=yelp_api_v3&utm_medium=api_v3_business_search&utm_source=hejPBQRox5iXtqGPiDw4dg"^^tt:url, cuisines=["italian"^^com.yelp:restaurant_cuisine("Italian"), "cafes"^^com.yelp:restaurant_cuisine("Cafes"), "delis"^^com.yelp:restaurant_cuisine("Delis")], price=enum cheap, rating=4, reviewCount=30, geo=new Location(52.2042405, 0.1187084), phone="+441223300117"^^tt:phone_number }
C: ]];
#! timestamp: XXXX-XX-XXTXX:XX:XX.XXXZ
A: I see Patxi's Pizza, Cafe Borrone, and Osteria Toscana. They're moderate restaurants with Italian food.
AT: $dialogue @org.thingpedia.dialogue.transaction.sys_recommend_three;
#! vote: up
#! comment: test comment for dialogue turns
#!          additional
#!          lines
#! timestamp: XXXX-XX-XXTXX:XX:XX.XXXZ
U: \t $stop;
UT: $stop;
====
# test
#! timestamp: XXXX-XX-XXTXX:XX:XX.XXXZ
U: \t $dialogue @org.thingpedia.dialogue.transaction.execute;
U: @com.yelp.restaurant() filter contains(cuisines, null^^com.yelp:restaurant_cuisine("invalid"));
UT: $dialogue @org.thingpedia.dialogue.transaction.execute;
UT: @com.yelp.restaurant() filter contains(cuisines, null^^com.yelp:restaurant_cuisine("invalid"));
#! timestamp: XXXX-XX-XXTXX:XX:XX.XXXZ
A: Sorry, I cannot find any Yelp Cuisine matching “invalid”.
#! vote: down
#! comment: test comment for dialogue turns
#!          additional
#!          lines
====
# test
#! timestamp: XXXX-XX-XXTXX:XX:XX.XXXZ
U: \t $stop;
UT: $stop;
====
# test
#! timestamp: XXXX-XX-XXTXX:XX:XX.XXXZ
U: !! test command always failed !!
UT: $failed;
#! timestamp: XXXX-XX-XXTXX:XX:XX.XXXZ
A: Sorry, I did not understand that. Please enter a 5-digit zip code.
#! vote: up
#! comment: test comment for dialogue turns
#!          additional
#!          lines
#! timestamp: XXXX-XX-XXTXX:XX:XX.XXXZ
U: \t $stop;
UT: $stop;
====
# test
#! timestamp: XXXX-XX-XXTXX:XX:XX.XXXZ
U: \t $dialogue @org.thingpedia.dialogue.transaction.execute;
U: @com.yelp.restaurant() filter contains(cuisines, null^^com.yelp:restaurant_cuisine("italian"));
UT: $dialogue @org.thingpedia.dialogue.transaction.execute;
UT: @com.yelp.restaurant() filter contains(cuisines, null^^com.yelp:restaurant_cuisine("italian"));
C: $dialogue @org.thingpedia.dialogue.transaction.execute;
C: @com.yelp.restaurant() filter contains(cuisines, "italian"^^com.yelp:restaurant_cuisine("Italian"))
C: #[results=[
C:   { id="OLa29RISTT2raUNPLo-9xw"^^com.yelp:restaurant("Patxi's Pizza"), image_url="https://s3-media3.fl.yelpcdn.com/bphoto/Jvow48SJ-SfCcxLt0a7uWg/o.jpg"^^tt:picture, link="https://www.yelp.com/biz/patxis-pizza-palo-alto?adjust_creative=hejPBQRox5iXtqGPiDw4dg&utm_campaign=yelp_api_v3&utm_medium=api_v3_business_search&utm_source=hejPBQRox5iXtqGPiDw4dg"^^tt:url, cuisines=["pizza"^^com.yelp:restaurant_cuisine("Pizza"), "salad"^^com.yelp:restaurant_cuisine("Salad"), "italian"^^com.yelp:restaurant_cuisine("Italian")], price=enum moderate, rating=3.5, reviewCount=1700, geo=new Location(37.445153, -122.163337), phone="+16504739999"^^tt:phone_number },
C:   { id="Tuq1Ht5QoISVViAlAnyrZg"^^com.yelp:restaurant("Cafe Borrone"), image_url="https://s3-media3.fl.yelpcdn.com/bphoto/jKOuPFIcqdtG47gRHqv1WQ/o.jpg"^^tt:picture, link="https://www.yelp.com/biz/cafe-borrone-menlo-park?adjust_creative=hejPBQRox5iXtqGPiDw4dg&utm_campaign=yelp_api_v3&utm_medium=api_v3_business_search&utm_source=hejPBQRox5iXtqGPiDw4dg"^^tt:url, cuisines=["breakfast_brunch"^^com.yelp:restaurant_cuisine("Breakfast & Brunch"), "italian"^^com.yelp:restaurant_cuisine("Italian"), "cafes"^^com.yelp:restaurant_cuisine("Cafes")], price=enum moderate, rating=4, reviewCount=1727, geo=new Location(37.45368, -122.18205), phone="+16503270830"^^tt:phone_number },
C:   { id="d62LElGhYd65kXXCimgPpg"^^com.yelp:restaurant("Osteria Toscana"), image_url="https://s3-media2.fl.yelpcdn.com/bphoto/eNDUayX7OPzh1MZFWB9Xpg/o.jpg"^^tt:picture, link="https://www.yelp.com/biz/osteria-toscana-palo-alto?adjust_creative=hejPBQRox5iXtqGPiDw4dg&utm_campaign=yelp_api_v3&utm_medium=api_v3_business_search&utm_source=hejPBQRox5iXtqGPiDw4dg"^^tt:url, cuisines=["italian"^^com.yelp:restaurant_cuisine("Italian")], price=enum moderate, rating=3.5, reviewCount=938, geo=new Location(37.4445, -122.16118), phone="+16503285700"^^tt:phone_number },
C:   { id="pLqiFFz1JScp8wMMyXcx-w"^^com.yelp:restaurant("Terún"), image_url="https://s3-media2.fl.yelpcdn.com/bphoto/w1yuXOCOAFcL_TVkoFed4Q/o.jpg"^^tt:picture, link="https://www.yelp.com/biz/ter%C3%BAn-palo-alto-3?adjust_creative=hejPBQRox5iXtqGPiDw4dg&utm_campaign=yelp_api_v3&utm_medium=api_v3_business_search&utm_source=hejPBQRox5iXtqGPiDw4dg"^^tt:url, cuisines=["pizza"^^com.yelp:restaurant_cuisine("Pizza"), "italian"^^com.yelp:restaurant_cuisine("Italian")], price=enum moderate, rating=4, reviewCount=1493, geo=new Location(37.425993, -122.145453), phone="+16506008310"^^tt:phone_number },
C:   { id="OZI4rK9s0xTwg2PdTRgmcw"^^com.yelp:restaurant("Aromi - Cambridge"), image_url="https://s3-media1.fl.yelpcdn.com/bphoto/eS-F_RSo1UyOumExtszsGA/o.jpg"^^tt:picture, link="https://www.yelp.com/biz/aromi-cambridge-cambridge?adjust_creative=hejPBQRox5iXtqGPiDw4dg&utm_campaign=yelp_api_v3&utm_medium=api_v3_business_search&utm_source=hejPBQRox5iXtqGPiDw4dg"^^tt:url, cuisines=["italian"^^com.yelp:restaurant_cuisine("Italian"), "cafes"^^com.yelp:restaurant_cuisine("Cafes"), "delis"^^com.yelp:restaurant_cuisine("Delis")], price=enum cheap, rating=4, reviewCount=30, geo=new Location(52.2042405, 0.1187084), phone="+441223300117"^^tt:phone_number }
C: ]];
#! timestamp: XXXX-XX-XXTXX:XX:XX.XXXZ
A: I see Patxi's Pizza, Cafe Borrone, and Osteria Toscana. They're moderate restaurants with Italian food.
AT: $dialogue @org.thingpedia.dialogue.transaction.sys_recommend_three;
#! timestamp: XXXX-XX-XXTXX:XX:XX.XXXZ
U: \t $dialogue @org.thingpedia.dialogue.transaction.cancel;
UT: $dialogue @org.thingpedia.dialogue.transaction.cancel;
C: $dialogue @org.thingpedia.dialogue.transaction.cancel;
C: @com.yelp.restaurant() filter contains(cuisines, "italian"^^com.yelp:restaurant_cuisine("Italian"))
C: #[results=[
C:   { id="OLa29RISTT2raUNPLo-9xw"^^com.yelp:restaurant("Patxi's Pizza"), image_url="https://s3-media3.fl.yelpcdn.com/bphoto/Jvow48SJ-SfCcxLt0a7uWg/o.jpg"^^tt:picture, link="https://www.yelp.com/biz/patxis-pizza-palo-alto?adjust_creative=hejPBQRox5iXtqGPiDw4dg&utm_campaign=yelp_api_v3&utm_medium=api_v3_business_search&utm_source=hejPBQRox5iXtqGPiDw4dg"^^tt:url, cuisines=["pizza"^^com.yelp:restaurant_cuisine("Pizza"), "salad"^^com.yelp:restaurant_cuisine("Salad"), "italian"^^com.yelp:restaurant_cuisine("Italian")], price=enum moderate, rating=3.5, reviewCount=1700, geo=new Location(37.445153, -122.163337), phone="+16504739999"^^tt:phone_number },
C:   { id="Tuq1Ht5QoISVViAlAnyrZg"^^com.yelp:restaurant("Cafe Borrone"), image_url="https://s3-media3.fl.yelpcdn.com/bphoto/jKOuPFIcqdtG47gRHqv1WQ/o.jpg"^^tt:picture, link="https://www.yelp.com/biz/cafe-borrone-menlo-park?adjust_creative=hejPBQRox5iXtqGPiDw4dg&utm_campaign=yelp_api_v3&utm_medium=api_v3_business_search&utm_source=hejPBQRox5iXtqGPiDw4dg"^^tt:url, cuisines=["breakfast_brunch"^^com.yelp:restaurant_cuisine("Breakfast & Brunch"), "italian"^^com.yelp:restaurant_cuisine("Italian"), "cafes"^^com.yelp:restaurant_cuisine("Cafes")], price=enum moderate, rating=4, reviewCount=1727, geo=new Location(37.45368, -122.18205), phone="+16503270830"^^tt:phone_number },
C:   { id="d62LElGhYd65kXXCimgPpg"^^com.yelp:restaurant("Osteria Toscana"), image_url="https://s3-media2.fl.yelpcdn.com/bphoto/eNDUayX7OPzh1MZFWB9Xpg/o.jpg"^^tt:picture, link="https://www.yelp.com/biz/osteria-toscana-palo-alto?adjust_creative=hejPBQRox5iXtqGPiDw4dg&utm_campaign=yelp_api_v3&utm_medium=api_v3_business_search&utm_source=hejPBQRox5iXtqGPiDw4dg"^^tt:url, cuisines=["italian"^^com.yelp:restaurant_cuisine("Italian")], price=enum moderate, rating=3.5, reviewCount=938, geo=new Location(37.4445, -122.16118), phone="+16503285700"^^tt:phone_number },
C:   { id="pLqiFFz1JScp8wMMyXcx-w"^^com.yelp:restaurant("Terún"), image_url="https://s3-media2.fl.yelpcdn.com/bphoto/w1yuXOCOAFcL_TVkoFed4Q/o.jpg"^^tt:picture, link="https://www.yelp.com/biz/ter%C3%BAn-palo-alto-3?adjust_creative=hejPBQRox5iXtqGPiDw4dg&utm_campaign=yelp_api_v3&utm_medium=api_v3_business_search&utm_source=hejPBQRox5iXtqGPiDw4dg"^^tt:url, cuisines=["pizza"^^com.yelp:restaurant_cuisine("Pizza"), "italian"^^com.yelp:restaurant_cuisine("Italian")], price=enum moderate, rating=4, reviewCount=1493, geo=new Location(37.425993, -122.145453), phone="+16506008310"^^tt:phone_number },
C:   { id="OZI4rK9s0xTwg2PdTRgmcw"^^com.yelp:restaurant("Aromi - Cambridge"), image_url="https://s3-media1.fl.yelpcdn.com/bphoto/eS-F_RSo1UyOumExtszsGA/o.jpg"^^tt:picture, link="https://www.yelp.com/biz/aromi-cambridge-cambridge?adjust_creative=hejPBQRox5iXtqGPiDw4dg&utm_campaign=yelp_api_v3&utm_medium=api_v3_business_search&utm_source=hejPBQRox5iXtqGPiDw4dg"^^tt:url, cuisines=["italian"^^com.yelp:restaurant_cuisine("Italian"), "cafes"^^com.yelp:restaurant_cuisine("Cafes"), "delis"^^com.yelp:restaurant_cuisine("Delis")], price=enum cheap, rating=4, reviewCount=30, geo=new Location(52.2042405, 0.1187084), phone="+441223300117"^^tt:phone_number }
C: ]];
#! timestamp: XXXX-XX-XXTXX:XX:XX.XXXZ
A: Alright, let me know if I can help you with anything else!
AT: $dialogue @org.thingpedia.dialogue.transaction.sys_end;
#! vote: down
#! comment: test comment for dialogue turns
#!          additional
#!          lines
====
# test
#! timestamp: XXXX-XX-XXTXX:XX:XX.XXXZ
U: \t $stop;
UT: $stop;
====
# test
#! timestamp: XXXX-XX-XXTXX:XX:XX.XXXZ
U: \t $dialogue @org.thingpedia.dialogue.transaction.execute;
U: @com.spotify.player_repeat(repeat=enum track);
UT: $dialogue @org.thingpedia.dialogue.transaction.execute;
UT: @com.spotify.player_repeat(repeat=enum track);
C: $dialogue @org.thingpedia.dialogue.transaction.execute;
C: @com.spotify(id="com.spotify-7"^^tt:device_id("Some Device 7")).player_repeat(repeat=enum track)
C: #[results=[]];
#! timestamp: XXXX-XX-XXTXX:XX:XX.XXXZ
A: I set the repeat state to track.
AT: $dialogue @org.thingpedia.dialogue.transaction.sys_action_success;
#! vote: up
#! comment: test comment for dialogue turns
#!          additional
#!          lines
#! timestamp: XXXX-XX-XXTXX:XX:XX.XXXZ
U: \t $stop;
UT: $stop;
====
# test
#! timestamp: XXXX-XX-XXTXX:XX:XX.XXXZ
U: \t $dialogue @org.thingpedia.dialogue.transaction.execute;
U: @com.yelp.restaurant() filter contains(cuisines, "peruvian"^^com.yelp:restaurant_cuisine("Peruvian"));
UT: $dialogue @org.thingpedia.dialogue.transaction.execute;
UT: @com.yelp.restaurant() filter contains(cuisines, "peruvian"^^com.yelp:restaurant_cuisine("Peruvian"));
C: $dialogue @org.thingpedia.dialogue.transaction.execute;
C: @com.yelp.restaurant() filter contains(cuisines, "peruvian"^^com.yelp:restaurant_cuisine("Peruvian"))
C: #[results=[]];
#! timestamp: XXXX-XX-XXTXX:XX:XX.XXXZ
A: Sorry, there are no restaurants matching your request.
AT: $dialogue @org.thingpedia.dialogue.transaction.sys_empty_search;
#! vote: down
#! comment: test comment for dialogue turns
#!          additional
#!          lines
#! timestamp: XXXX-XX-XXTXX:XX:XX.XXXZ
U: \t $stop;
UT: $stop;
====
# test
#! timestamp: XXXX-XX-XXTXX:XX:XX.XXXZ
U: \t $dialogue @org.thingpedia.dialogue.transaction.execute;
U: @com.spotify.song() filter contains(artists, "invalid"^^com.spotify:artist("Invalid")) => @com.spotify.play(playable=id);
UT: $dialogue @org.thingpedia.dialogue.transaction.execute;
UT: @com.spotify.song() filter contains(artists, "invalid"^^com.spotify:artist("Invalid")) => @com.spotify.play(playable=id);
C: $dialogue @org.thingpedia.dialogue.transaction.execute;
C: @com.spotify(id="com.spotify-7"^^tt:device_id("Some Device 7")).song() filter contains(artists, "invalid"^^com.spotify:artist("Invalid")) => @com.spotify(id="com.spotify-7"^^tt:device_id("Some Device 7")).play(playable=id)
C: #[results=[]];
#! timestamp: XXXX-XX-XXTXX:XX:XX.XXXZ
A: Sorry, there are no songs matching your request.
AT: $dialogue @org.thingpedia.dialogue.transaction.sys_empty_search;
#! vote: up
#! comment: test comment for dialogue turns
#!          additional
#!          lines
#! timestamp: XXXX-XX-XXTXX:XX:XX.XXXZ
U: \t $stop;
UT: $stop;
====
# test
#! timestamp: XXXX-XX-XXTXX:XX:XX.XXXZ
U: \t $dialogue @org.thingpedia.dialogue.transaction.execute;
U: @com.spotify.player_shuffle(shuffle=enum on);
UT: $dialogue @org.thingpedia.dialogue.transaction.execute;
UT: @com.spotify.player_shuffle(shuffle=enum on);
C: $dialogue @org.thingpedia.dialogue.transaction.execute;
C: @com.spotify(id="com.spotify-7"^^tt:device_id("Some Device 7")).player_shuffle(shuffle=enum on)
C: #[results=[]];
#! timestamp: XXXX-XX-XXTXX:XX:XX.XXXZ
A: I turned shuffle on.
AT: $dialogue @org.thingpedia.dialogue.transaction.sys_action_success;
#! vote: down
#! comment: test comment for dialogue turns
#!          additional
#!          lines
#! timestamp: XXXX-XX-XXTXX:XX:XX.XXXZ
U: \t $stop;
UT: $stop;
====
# test
#! timestamp: XXXX-XX-XXTXX:XX:XX.XXXZ
U: \t $dialogue @org.thingpedia.dialogue.transaction.execute;
U: count(@com.yelp.restaurant());
UT: $dialogue @org.thingpedia.dialogue.transaction.execute;
UT: count(@com.yelp.restaurant());
C: $dialogue @org.thingpedia.dialogue.transaction.execute;
C: count(@com.yelp.restaurant())
C: #[results=[
C:   { count=60 }
C: ]];
#! timestamp: XXXX-XX-XXTXX:XX:XX.XXXZ
A: There are 60 restaurants like that.
AT: $dialogue @org.thingpedia.dialogue.transaction.sys_display_result;
#! vote: up
#! comment: test comment for dialogue turns
#!          additional
#!          lines
#! timestamp: XXXX-XX-XXTXX:XX:XX.XXXZ
U: \t $stop;
UT: $stop;
====
# test
#! timestamp: XXXX-XX-XXTXX:XX:XX.XXXZ
U: \t $dialogue @org.thingpedia.dialogue.transaction.execute;
U: count(@com.yelp.restaurant() filter contains(cuisines, "italian"^^com.yelp:restaurant_cuisine("Italian")));
UT: $dialogue @org.thingpedia.dialogue.transaction.execute;
UT: count(@com.yelp.restaurant() filter contains(cuisines, "italian"^^com.yelp:restaurant_cuisine("Italian")));
C: $dialogue @org.thingpedia.dialogue.transaction.execute;
C: count(@com.yelp.restaurant() filter contains(cuisines, "italian"^^com.yelp:restaurant_cuisine("Italian")))
C: #[results=[
C:   { count=5 }
C: ]];
#! timestamp: XXXX-XX-XXTXX:XX:XX.XXXZ
A: There are 5 restaurants like that.
AT: $dialogue @org.thingpedia.dialogue.transaction.sys_display_result;
#! vote: down
#! comment: test comment for dialogue turns
#!          additional
#!          lines
#! timestamp: XXXX-XX-XXTXX:XX:XX.XXXZ
U: \t $stop;
UT: $stop;
====
# test
#! timestamp: XXXX-XX-XXTXX:XX:XX.XXXZ
U: \t $dialogue @org.thingpedia.dialogue.transaction.execute;
U: min(rating of @com.yelp.restaurant());
UT: $dialogue @org.thingpedia.dialogue.transaction.execute;
UT: min(rating of @com.yelp.restaurant());
C: $dialogue @org.thingpedia.dialogue.transaction.execute;
C: min(rating of @com.yelp.restaurant())
C: #[results=[
C:   { rating=3.5 }
C: ]];
#! timestamp: XXXX-XX-XXTXX:XX:XX.XXXZ
A: The minimum rating is 3.5.
AT: $dialogue @org.thingpedia.dialogue.transaction.sys_display_result;
#! vote: up
#! comment: test comment for dialogue turns
#!          additional
#!          lines
#! timestamp: XXXX-XX-XXTXX:XX:XX.XXXZ
U: \t $stop;
UT: $stop;
====
# test
#! timestamp: XXXX-XX-XXTXX:XX:XX.XXXZ
U: \t $dialogue @org.thingpedia.dialogue.transaction.execute;
U: avg(rating of @com.yelp.restaurant());
UT: $dialogue @org.thingpedia.dialogue.transaction.execute;
UT: avg(rating of @com.yelp.restaurant());
C: $dialogue @org.thingpedia.dialogue.transaction.execute;
C: avg(rating of @com.yelp.restaurant())
C: #[results=[
C:   { rating=4.058333333333334 }
C: ]];
#! timestamp: XXXX-XX-XXTXX:XX:XX.XXXZ
A: The average rating is 4.1.
AT: $dialogue @org.thingpedia.dialogue.transaction.sys_display_result;
#! vote: down
#! comment: test comment for dialogue turns
#!          additional
#!          lines
#! timestamp: XXXX-XX-XXTXX:XX:XX.XXXZ
U: \t $stop;
UT: $stop;
====
# test
#! timestamp: XXXX-XX-XXTXX:XX:XX.XXXZ
U: \t $dialogue @org.thingpedia.dialogue.transaction.execute;
U: [distance(geo, $location.current_location)] of @com.yelp.restaurant();
UT: $dialogue @org.thingpedia.dialogue.transaction.execute;
UT: [distance(geo, $location.current_location)] of @com.yelp.restaurant();
C: $dialogue @org.thingpedia.dialogue.transaction.execute;
C: [distance(geo, new Location(37.4275, -122.1697))] of @com.yelp.restaurant()
C: #[results=[
C:   { id="vhfPni9pci29SEHrN1OtRg"^^com.yelp:restaurant("Ramen Nagi"), distance=2004.0661629148217m },
C:   { id="1vMgajRAI3lYwuCeGX58oQ"^^com.yelp:restaurant("Evvia Estiatorio"), distance=1954.4732256309346m },
C:   { id="KyU7XWDPclmZ3BpdIsd_0Q"^^com.yelp:restaurant("Oren's Hummus"), distance=2025.637978683918m },
C:   { id="jwaXc3VVGDFQu1aCoiXwdw"^^com.yelp:restaurant("NOLA Restaurant & Bar"), distance=1948.4223321751008m },
C:   { id="0WDM3JlNBvk2MeOTlu03mg"^^com.yelp:restaurant("Coconuts Caribbean Restaurant & Bar"), distance=1813.5892535724372m },
C:   { id="_mkNOTiQ-kbc1kJHo9RoVA"^^com.yelp:restaurant("Tamarine Restaurant"), distance=2369.5638867955154m },
C:   { id="TtYbsOqn7vLKhva0AuKQQQ"^^com.yelp:restaurant("Philz Coffee"), distance=1631.6743535821893m },
C:   { id="pi9MMjHWtVxC9eTnMk7e_w"^^com.yelp:restaurant("Crepevine Restaurant"), distance=2166.077171036171m },
C:   { id="vStWaPrdP4ysnKpj0WoHJQ"^^com.yelp:restaurant("Rangoon Ruby"), distance=1959.476997329948m },
C:   { id="-g_tUhyvUFbxOs0aB28j1w"^^com.yelp:restaurant("Palo Alto Creamery"), distance=1821.7202848874374m }
C: ]]
C: #[count=50]
C: #[more=true];
#! timestamp: XXXX-XX-XXTXX:XX:XX.XXXZ
A: The distance is 1.2 mi.
AT: $dialogue @org.thingpedia.dialogue.transaction.sys_recommend_one;
#! vote: up
#! comment: test comment for dialogue turns
#!          additional
#!          lines
#! timestamp: XXXX-XX-XXTXX:XX:XX.XXXZ
U: \t $stop;
UT: $stop;
====
# test
#! vote: down
#! comment: test comment for dialogue turns
#!          additional
#!          lines
====
# test
#! timestamp: XXXX-XX-XXTXX:XX:XX.XXXZ
U: \t $stop;
UT: $stop;
====
# test
#! timestamp: XXXX-XX-XXTXX:XX:XX.XXXZ
U: \t $dialogue @org.thingpedia.dialogue.transaction.execute;
U: @com.yelp.restaurant() filter id =~ "ramen nagi";
UT: $dialogue @org.thingpedia.dialogue.transaction.execute;
UT: @com.yelp.restaurant() filter id =~ "ramen nagi";
C: $dialogue @org.thingpedia.dialogue.transaction.execute;
C: @com.yelp.restaurant() filter id =~ "ramen nagi"
C: #[results=[
C:   { id="vhfPni9pci29SEHrN1OtRg"^^com.yelp:restaurant("Ramen Nagi"), image_url="https://s3-media3.fl.yelpcdn.com/bphoto/OKCXWIEFIkNdvkqETl0Bqw/o.jpg"^^tt:picture, link="https://www.yelp.com/biz/ramen-nagi-palo-alto?adjust_creative=hejPBQRox5iXtqGPiDw4dg&utm_campaign=yelp_api_v3&utm_medium=api_v3_business_search&utm_source=hejPBQRox5iXtqGPiDw4dg"^^tt:url, cuisines=["ramen"^^com.yelp:restaurant_cuisine("Ramen"), "noodles"^^com.yelp:restaurant_cuisine("Noodles")], price=enum moderate, rating=4.5, reviewCount=1625, geo=new Location(37.445523, -122.1607073261) }
C: ]];
#! timestamp: XXXX-XX-XXTXX:XX:XX.XXXZ
A: Ramen Nagi is a restaurant near [Latitude: 37.446 deg, Longitude: -122.161 deg] rated 4.5 star.
AT: $dialogue @org.thingpedia.dialogue.transaction.sys_recommend_one;
#! timestamp: XXXX-XX-XXTXX:XX:XX.XXXZ
U: \t $yes;
UT: $dialogue @org.thingpedia.dialogue.transaction.learn_more;
C: $dialogue @org.thingpedia.dialogue.transaction.learn_more;
C: @com.yelp.restaurant() filter id =~ "ramen nagi"
C: #[results=[
C:   { id="vhfPni9pci29SEHrN1OtRg"^^com.yelp:restaurant("Ramen Nagi"), image_url="https://s3-media3.fl.yelpcdn.com/bphoto/OKCXWIEFIkNdvkqETl0Bqw/o.jpg"^^tt:picture, link="https://www.yelp.com/biz/ramen-nagi-palo-alto?adjust_creative=hejPBQRox5iXtqGPiDw4dg&utm_campaign=yelp_api_v3&utm_medium=api_v3_business_search&utm_source=hejPBQRox5iXtqGPiDw4dg"^^tt:url, cuisines=["ramen"^^com.yelp:restaurant_cuisine("Ramen"), "noodles"^^com.yelp:restaurant_cuisine("Noodles")], price=enum moderate, rating=4.5, reviewCount=1625, geo=new Location(37.445523, -122.1607073261) }
C: ]];
#! timestamp: XXXX-XX-XXTXX:XX:XX.XXXZ
A: What would you like to know?
AT: $dialogue @org.thingpedia.dialogue.transaction.sys_learn_more_what;
#! vote: up
#! comment: test comment for dialogue turns
#!          additional
#!          lines
#! timestamp: XXXX-XX-XXTXX:XX:XX.XXXZ
U: \t $stop;
UT: $stop;
====
# test
#! timestamp: XXXX-XX-XXTXX:XX:XX.XXXZ
U: \t $dialogue @org.thingpedia.dialogue.transaction.execute;
U: @com.yelp.restaurant() filter id =~ "ramen nagi";
UT: $dialogue @org.thingpedia.dialogue.transaction.execute;
UT: @com.yelp.restaurant() filter id =~ "ramen nagi";
C: $dialogue @org.thingpedia.dialogue.transaction.execute;
C: @com.yelp.restaurant() filter id =~ "ramen nagi"
C: #[results=[
C:   { id="vhfPni9pci29SEHrN1OtRg"^^com.yelp:restaurant("Ramen Nagi"), image_url="https://s3-media3.fl.yelpcdn.com/bphoto/OKCXWIEFIkNdvkqETl0Bqw/o.jpg"^^tt:picture, link="https://www.yelp.com/biz/ramen-nagi-palo-alto?adjust_creative=hejPBQRox5iXtqGPiDw4dg&utm_campaign=yelp_api_v3&utm_medium=api_v3_business_search&utm_source=hejPBQRox5iXtqGPiDw4dg"^^tt:url, cuisines=["ramen"^^com.yelp:restaurant_cuisine("Ramen"), "noodles"^^com.yelp:restaurant_cuisine("Noodles")], price=enum moderate, rating=4.5, reviewCount=1625, geo=new Location(37.445523, -122.1607073261) }
C: ]];
#! timestamp: XXXX-XX-XXTXX:XX:XX.XXXZ
A: Ramen Nagi is a restaurant near [Latitude: 37.446 deg, Longitude: -122.161 deg] rated 4.5 star.
AT: $dialogue @org.thingpedia.dialogue.transaction.sys_recommend_one;
#! timestamp: XXXX-XX-XXTXX:XX:XX.XXXZ
U: \t $no;
UT: $dialogue @org.thingpedia.dialogue.transaction.cancel;
C: $dialogue @org.thingpedia.dialogue.transaction.cancel;
C: @com.yelp.restaurant() filter id =~ "ramen nagi"
C: #[results=[
C:   { id="vhfPni9pci29SEHrN1OtRg"^^com.yelp:restaurant("Ramen Nagi"), image_url="https://s3-media3.fl.yelpcdn.com/bphoto/OKCXWIEFIkNdvkqETl0Bqw/o.jpg"^^tt:picture, link="https://www.yelp.com/biz/ramen-nagi-palo-alto?adjust_creative=hejPBQRox5iXtqGPiDw4dg&utm_campaign=yelp_api_v3&utm_medium=api_v3_business_search&utm_source=hejPBQRox5iXtqGPiDw4dg"^^tt:url, cuisines=["ramen"^^com.yelp:restaurant_cuisine("Ramen"), "noodles"^^com.yelp:restaurant_cuisine("Noodles")], price=enum moderate, rating=4.5, reviewCount=1625, geo=new Location(37.445523, -122.1607073261) }
C: ]];
#! timestamp: XXXX-XX-XXTXX:XX:XX.XXXZ
A: Alright, let me know if I can help you with anything else!
AT: $dialogue @org.thingpedia.dialogue.transaction.sys_end;
#! vote: down
#! comment: test comment for dialogue turns
#!          additional
#!          lines
====
# test
#! timestamp: XXXX-XX-XXTXX:XX:XX.XXXZ
U: \t $stop;
UT: $stop;
====
# test
#! timestamp: XXXX-XX-XXTXX:XX:XX.XXXZ
U: \t $dialogue @org.thingpedia.dialogue.transaction.execute;
U: @com.spotify.playable() filter id =~ "Nice For What";
UT: $dialogue @org.thingpedia.dialogue.transaction.execute;
UT: @com.spotify.playable() filter id =~ "Nice For What";
C: $dialogue @org.thingpedia.dialogue.transaction.execute;
C: @com.spotify(id="com.spotify-7"^^tt:device_id("Some Device 7")).playable() filter id =~ "Nice For What"
C: #[results=[
C:   { id="spotify:track:3CA9pLiwRIGtUBiMjbZmRw"^^com.spotify:playable("Nice For What"), artists=["spotify:artist:3TVXtAsR1Inumwj472S9r4"^^com.spotify:artist("Drake")], genres=["canadian hip hop", "canadian pop", "hip hop", "pop rap", "rap", "toronto rap"], release_date=new Date("2018-06-29T00:00:00.000Z"), popularity=79 }
C: ]];
#! timestamp: XXXX-XX-XXTXX:XX:XX.XXXZ
A: Nice For What is a music by Drake released in June 28, 2018. Would you like to play it on Spotify?
AT: $dialogue @org.thingpedia.dialogue.transaction.sys_recommend_one;
AT: @com.spotify(id="com.spotify-7"^^tt:device_id).play(playable="spotify:track:3CA9pLiwRIGtUBiMjbZmRw"^^com.spotify:playable("Nice For What"))
AT: #[confirm=enum proposed];
#! timestamp: XXXX-XX-XXTXX:XX:XX.XXXZ
U: \t $yes;
UT: $dialogue @org.thingpedia.dialogue.transaction.execute;
UT: @com.spotify(id="com.spotify-7"^^tt:device_id).play(playable="spotify:track:3CA9pLiwRIGtUBiMjbZmRw"^^com.spotify:playable("Nice For What"));
C: $dialogue @org.thingpedia.dialogue.transaction.execute;
C: @com.spotify(id="com.spotify-7"^^tt:device_id("Some Device 7")).playable() filter id =~ "Nice For What"
C: #[results=[
C:   { id="spotify:track:3CA9pLiwRIGtUBiMjbZmRw"^^com.spotify:playable("Nice For What"), artists=["spotify:artist:3TVXtAsR1Inumwj472S9r4"^^com.spotify:artist("Drake")], genres=["canadian hip hop", "canadian pop", "hip hop", "pop rap", "rap", "toronto rap"], release_date=new Date("2018-06-29T00:00:00.000Z"), popularity=79 }
C: ]];
C: @com.spotify(id="com.spotify-7"^^tt:device_id).play(playable="spotify:track:3CA9pLiwRIGtUBiMjbZmRw"^^com.spotify:playable("Nice For What"))
C: #[results=[
C:   { playable="spotify:track:3CA9pLiwRIGtUBiMjbZmRw"^^com.spotify:playable("Nice For What"), device="str:ENTITY_com.spotify:device::36:"^^com.spotify:device, __device="com.spotify-7"^^tt:device_id("Unknown device") }
C: ]];
#! timestamp: XXXX-XX-XXTXX:XX:XX.XXXZ
A: I played Nice For What on Spotify.
AT: $dialogue @org.thingpedia.dialogue.transaction.sys_action_success;
#! vote: up
#! comment: test comment for dialogue turns
#!          additional
#!          lines
#! timestamp: XXXX-XX-XXTXX:XX:XX.XXXZ
U: \t $stop;
UT: $stop;
====
# test
#! timestamp: XXXX-XX-XXTXX:XX:XX.XXXZ
U: \t $dialogue @org.thingpedia.dialogue.transaction.execute;
U: @com.spotify.playable() filter id =~ "Nice For What";
UT: $dialogue @org.thingpedia.dialogue.transaction.execute;
UT: @com.spotify.playable() filter id =~ "Nice For What";
C: $dialogue @org.thingpedia.dialogue.transaction.execute;
C: @com.spotify(id="com.spotify-7"^^tt:device_id("Some Device 7")).playable() filter id =~ "Nice For What"
C: #[results=[
C:   { id="spotify:track:3CA9pLiwRIGtUBiMjbZmRw"^^com.spotify:playable("Nice For What"), artists=["spotify:artist:3TVXtAsR1Inumwj472S9r4"^^com.spotify:artist("Drake")], genres=["canadian hip hop", "canadian pop", "hip hop", "pop rap", "rap", "toronto rap"], release_date=new Date("2018-06-29T00:00:00.000Z"), popularity=79 }
C: ]];
#! timestamp: XXXX-XX-XXTXX:XX:XX.XXXZ
A: Nice For What is a music by Drake released in June 28, 2018. Would you like to play it on Spotify?
AT: $dialogue @org.thingpedia.dialogue.transaction.sys_recommend_one;
AT: @com.spotify(id="com.spotify-7"^^tt:device_id).play(playable="spotify:track:3CA9pLiwRIGtUBiMjbZmRw"^^com.spotify:playable("Nice For What"))
AT: #[confirm=enum proposed];
#! timestamp: XXXX-XX-XXTXX:XX:XX.XXXZ
U: \t $no;
UT: $dialogue @org.thingpedia.dialogue.transaction.cancel;
C: $dialogue @org.thingpedia.dialogue.transaction.cancel;
C: @com.spotify(id="com.spotify-7"^^tt:device_id("Some Device 7")).playable() filter id =~ "Nice For What"
C: #[results=[
C:   { id="spotify:track:3CA9pLiwRIGtUBiMjbZmRw"^^com.spotify:playable("Nice For What"), artists=["spotify:artist:3TVXtAsR1Inumwj472S9r4"^^com.spotify:artist("Drake")], genres=["canadian hip hop", "canadian pop", "hip hop", "pop rap", "rap", "toronto rap"], release_date=new Date("2018-06-29T00:00:00.000Z"), popularity=79 }
C: ]];
#! timestamp: XXXX-XX-XXTXX:XX:XX.XXXZ
A: Alright, let me know if I can help you with anything else!
AT: $dialogue @org.thingpedia.dialogue.transaction.sys_end;
#! vote: down
#! comment: test comment for dialogue turns
#!          additional
#!          lines
====
# test
#! timestamp: XXXX-XX-XXTXX:XX:XX.XXXZ
U: \t $stop;
UT: $stop;
====
# test
#! timestamp: XXXX-XX-XXTXX:XX:XX.XXXZ
U: \t $dialogue @org.thingpedia.dialogue.transaction.execute;
U: @com.spotify.play(playable="spotify:track:4sPmO7WMQUAf45kwMOtONw"^^com.spotify:playable("Hello"));
UT: $dialogue @org.thingpedia.dialogue.transaction.execute;
UT: @com.spotify.play(playable="spotify:track:4sPmO7WMQUAf45kwMOtONw"^^com.spotify:playable("Hello"));
C: $dialogue @org.thingpedia.dialogue.transaction.execute;
C: @com.spotify(id="com.spotify-7"^^tt:device_id("Some Device 7")).play(playable="spotify:track:4sPmO7WMQUAf45kwMOtONw"^^com.spotify:playable("Hello"))
C: #[results=[]]
C: #[error=enum no_active_device];
#! timestamp: XXXX-XX-XXTXX:XX:XX.XXXZ
A: Sorry, you must open the Spotify app first.
AT: $dialogue @org.thingpedia.dialogue.transaction.sys_action_error;
#! vote: up
#! comment: test comment for dialogue turns
#!          additional
#!          lines
#! timestamp: XXXX-XX-XXTXX:XX:XX.XXXZ
U: \t $stop;
UT: $stop;
====
# test
#! timestamp: XXXX-XX-XXTXX:XX:XX.XXXZ
U: \t $dialogue @org.thingpedia.dialogue.transaction.execute;
U: @com.spotify.play(playable="spotify:track:2zYzyRzz6pRmhPzyfMEC8s"^^com.spotify:playable("Hello"));
UT: $dialogue @org.thingpedia.dialogue.transaction.execute;
UT: @com.spotify.play(playable="spotify:track:2zYzyRzz6pRmhPzyfMEC8s"^^com.spotify:playable("Hello"));
C: $dialogue @org.thingpedia.dialogue.transaction.execute;
C: @com.spotify(id="com.spotify-7"^^tt:device_id("Some Device 7")).play(playable="spotify:track:2zYzyRzz6pRmhPzyfMEC8s"^^com.spotify:playable("Hello"))
C: #[results=[]]
C: #[error=enum E_some_other_error];
#! timestamp: XXXX-XX-XXTXX:XX:XX.XXXZ
A: Sorry, there was an unexpected error with your command. Please try again later or report this issue to my developers.
AT: $dialogue @org.thingpedia.dialogue.transaction.sys_action_error;
#! vote: down
#! comment: test comment for dialogue turns
#!          additional
#!          lines
#! timestamp: XXXX-XX-XXTXX:XX:XX.XXXZ
U: \t $stop;
UT: $stop;
====
# test
#! timestamp: XXXX-XX-XXTXX:XX:XX.XXXZ
U: \t $dialogue @org.thingpedia.dialogue.transaction.execute;
U: [release_date] of @com.spotify.song() filter id =~ "Nice For What";
UT: $dialogue @org.thingpedia.dialogue.transaction.execute;
UT: [release_date] of @com.spotify.song() filter id =~ "Nice For What";
C: $dialogue @org.thingpedia.dialogue.transaction.execute;
C: [release_date] of @com.spotify(id="com.spotify-7"^^tt:device_id("Some Device 7")).song() filter id =~ "Nice For What"
C: #[results=[
C:   { id="spotify:track:3CA9pLiwRIGtUBiMjbZmRw"^^com.spotify:song("Nice For What"), release_date=new Date("2018-06-29T00:00:00.000Z") }
C: ]];
#! timestamp: XXXX-XX-XXTXX:XX:XX.XXXZ
A: Nice For What is a song with the date equal to June 28, 2018.
AT: $dialogue @org.thingpedia.dialogue.transaction.sys_recommend_one;
#! vote: up
#! comment: test comment for dialogue turns
#!          additional
#!          lines
#! timestamp: XXXX-XX-XXTXX:XX:XX.XXXZ
U: \t $stop;
UT: $stop;
====
# test
#! timestamp: XXXX-XX-XXTXX:XX:XX.XXXZ
U: \t $dialogue @org.thingpedia.dialogue.transaction.execute;
U: [release_date] of @com.spotify.song() filter id =~ "hello";
UT: $dialogue @org.thingpedia.dialogue.transaction.execute;
UT: [release_date] of @com.spotify.song() filter id =~ "hello";
C: $dialogue @org.thingpedia.dialogue.transaction.execute;
C: [release_date] of @com.spotify(id="com.spotify-7"^^tt:device_id("Some Device 7")).song() filter id =~ "hello"
C: #[results=[
C:   { id="spotify:track:7qwt4xUIqQWCu1DJf96g2k"^^com.spotify:song("Hello?"), release_date=new Date("2018-05-25T00:00:00.000Z") },
C:   { id="spotify:track:2r6OAV3WsYtXuXjvJ1lIDi"^^com.spotify:song("Hello (feat. A Boogie Wit da Hoodie)"), release_date=new Date("2020-07-20T00:00:00.000Z") },
C:   { id="spotify:track:4sPmO7WMQUAf45kwMOtONw"^^com.spotify:song("Hello"), release_date=new Date("2016-06-24T00:00:00.000Z") },
C:   { id="spotify:track:7a2IJHzw9WJjoknwdnCop0"^^com.spotify:song("hello!"), release_date=new Date("2019-11-13T00:00:00.000Z") },
C:   { id="spotify:track:2c62Xf5Po1YSa1N6LOjPHy"^^com.spotify:song("Hello My Old Heart"), release_date=new Date("2011-12-01T00:00:00.000Z") },
C:   { id="spotify:track:0mHyWYXmmCB9iQyK18m3FQ"^^com.spotify:song("Hello"), release_date=new Date("1983-01-01T00:00:00.000Z") },
C:   { id="spotify:track:1p61zyWNtBhbbAFzg4HUiq"^^com.spotify:song("Hello Beautiful"), release_date=new Date("2018-01-27T00:00:00.000Z") },
C:   { id="spotify:track:30Chv2SmIry70YwtmtaKnj"^^com.spotify:song("Hello"), release_date=new Date("2014-12-09T00:00:00.000Z") },
C:   { id="spotify:track:6vmAgl2y9MpoZKrVUXrPe5"^^com.spotify:song("Hello Darlin'"), release_date=new Date("1970-03-23T00:00:00.000Z") },
C:   { id="spotify:track:0vZ97gHhemKm6c64hTfJNA"^^com.spotify:song("Hello, Goodbye - Remastered 2009"), release_date=new Date("1967-11-27T00:00:00.000Z") }
C: ]]
C: #[count=11];
#! timestamp: XXXX-XX-XXTXX:XX:XX.XXXZ
A: Hello? Is a song released in May 24, 2018.
AT: $dialogue @org.thingpedia.dialogue.transaction.sys_recommend_one;
#! vote: down
#! comment: test comment for dialogue turns
#!          additional
#!          lines
#! timestamp: XXXX-XX-XXTXX:XX:XX.XXXZ
U: \t $stop;
UT: $stop;
====
# test
#! timestamp: XXXX-XX-XXTXX:XX:XX.XXXZ
U: \t $dialogue @org.thingpedia.dialogue.transaction.execute;
U: sort(popularity desc of @com.spotify.song())[1 : 3];
UT: $dialogue @org.thingpedia.dialogue.transaction.execute;
UT: sort(popularity desc of @com.spotify.song())[1 : 3];
C: $dialogue @org.thingpedia.dialogue.transaction.execute;
C: sort(popularity desc of @com.spotify(id="com.spotify-7"^^tt:device_id("Some Device 7")).song())[1 : 3]
C: #[results=[
C:   { id="spotify:track:7ytR5pFWmSjzHJIeQkgog4"^^com.spotify:song("ROCKSTAR (feat. Roddy Ricch)"), artists=["spotify:artist:4r63FhuTkUYltbVAg5TQnk"^^com.spotify:artist("DaBaby"), "spotify:artist:757aE44tKEUQEqRuT6GnEB"^^com.spotify:artist("Roddy Ricch")], album="spotify:album:623PL2MBg50Br5dLXC9E9e"^^com.spotify:album("BLAME IT ON BABY"), genres=["north carolina hip hop", "rap"], release_date=new Date("2020-04-17T00:00:00.000Z"), popularity=100, energy=69, danceability=74 },
C:   { id="spotify:track:0VjIjW4GlUZAMYd2vXMi3b"^^com.spotify:song("Blinding Lights"), artists=["spotify:artist:1Xyo4u8uXC1ZmMpatF05PJ"^^com.spotify:artist("The Weeknd")], album="spotify:album:4yP0hdKOZPNshxUOjY0cZj"^^com.spotify:album("After Hours"), genres=["canadian contemporary r&b", "canadian pop", "pop"], release_date=new Date("2020-03-20T00:00:00.000Z"), popularity=99, energy=73, danceability=51 },
C:   { id="spotify:track:7eJMfftS33KTjuF7lTsMCx"^^com.spotify:song("death bed (coffee for your head)"), artists=["spotify:artist:6bmlMHgSheBauioMgKv2tn"^^com.spotify:artist("Powfu"), "spotify:artist:35l9BRT7MXmM8bv2WDQiyB"^^com.spotify:artist("beabadoobee")], album="spotify:album:2p9gK2BcdrloHNJwarc9gc"^^com.spotify:album("death bed (coffee for your head)"), genres=[], release_date=new Date("2020-02-08T00:00:00.000Z"), popularity=95, energy=43, danceability=72 }
C: ]];
#! timestamp: XXXX-XX-XXTXX:XX:XX.XXXZ
A: I see ROCKSTAR (feat. Roddy Ricch), Blinding Lights, and death bed (coffee for your head). ROCKSTAR (feat. Roddy Ricch) is a song by DaBaby, Blinding Lights The Weeknd wrote, and death bed (coffee for your head) Powfu wrote.
AT: $dialogue @org.thingpedia.dialogue.transaction.sys_recommend_three;
#! vote: up
#! comment: test comment for dialogue turns
#!          additional
#!          lines
#! timestamp: XXXX-XX-XXTXX:XX:XX.XXXZ
U: \t $stop;
UT: $stop;
====
# test
#! timestamp: XXXX-XX-XXTXX:XX:XX.XXXZ
U: \t $dialogue @org.thingpedia.dialogue.transaction.execute;
U: [release_date] of @com.spotify.album() filter id =~ "the wall";
UT: $dialogue @org.thingpedia.dialogue.transaction.execute;
UT: [release_date] of @com.spotify.album() filter id =~ "the wall";
C: $dialogue @org.thingpedia.dialogue.transaction.execute;
C: [release_date] of @com.spotify(id="com.spotify-7"^^tt:device_id("Some Device 7")).album() filter id =~ "the wall"
C: #[results=[
C:   { id="spotify:album:5Dbax7G8SWrP9xyzkOvy2F"^^com.spotify:album("The Wall"), release_date=new Date("1979-11-30T00:00:00.000Z") },
C:   { id="spotify:album:283NWqNsCA9GwVHrJk59CG"^^com.spotify:album("The Writing's On The Wall"), release_date=new Date("1999-07-27T00:00:00.000Z") },
C:   { id="spotify:album:2ZytN2cY4Zjrr9ukb2rqTP"^^com.spotify:album("Off the Wall"), release_date=new Date("1979-08-10T00:00:00.000Z") },
C:   { id="spotify:album:1GlOZiKHTgtJqEF2FRii9y"^^com.spotify:album("Over The Garden Wall"), release_date=new Date("2017-09-19T00:00:00.000Z") }
C: ]];
#! timestamp: XXXX-XX-XXTXX:XX:XX.XXXZ
A: The Wall is an album released in November 29, 1979.
AT: $dialogue @org.thingpedia.dialogue.transaction.sys_recommend_one;
#! vote: down
#! comment: test comment for dialogue turns
#!          additional
#!          lines
#! timestamp: XXXX-XX-XXTXX:XX:XX.XXXZ
U: \t $stop;
UT: $stop;
====
# test
#! timestamp: XXXX-XX-XXTXX:XX:XX.XXXZ
U: \t $dialogue @org.thingpedia.dialogue.transaction.execute;
U: [release_date] of @com.spotify.album() filter id =~ "the wall";
UT: $dialogue @org.thingpedia.dialogue.transaction.execute;
UT: [release_date] of @com.spotify.album() filter id =~ "the wall";
C: $dialogue @org.thingpedia.dialogue.transaction.execute;
C: [release_date] of @com.spotify(id="com.spotify-7"^^tt:device_id("Some Device 7")).album() filter id =~ "the wall"
C: #[results=[
C:   { id="spotify:album:5Dbax7G8SWrP9xyzkOvy2F"^^com.spotify:album("The Wall"), release_date=new Date("1979-11-30T00:00:00.000Z") },
C:   { id="spotify:album:283NWqNsCA9GwVHrJk59CG"^^com.spotify:album("The Writing's On The Wall"), release_date=new Date("1999-07-27T00:00:00.000Z") },
C:   { id="spotify:album:2ZytN2cY4Zjrr9ukb2rqTP"^^com.spotify:album("Off the Wall"), release_date=new Date("1979-08-10T00:00:00.000Z") },
C:   { id="spotify:album:1GlOZiKHTgtJqEF2FRii9y"^^com.spotify:album("Over The Garden Wall"), release_date=new Date("2017-09-19T00:00:00.000Z") }
C: ]];
#! timestamp: XXXX-XX-XXTXX:XX:XX.XXXZ
A: The Wall is an album released in November 29, 1979.
AT: $dialogue @org.thingpedia.dialogue.transaction.sys_recommend_one;
#! timestamp: XXXX-XX-XXTXX:XX:XX.XXXZ
U: \t $dialogue @org.thingpedia.dialogue.transaction.execute;
U: @org.thingpedia.weather.current(location=new Location(37.442156, -122.1634471, "Palo Alto, California"));
UT: $dialogue @org.thingpedia.dialogue.transaction.execute;
UT: @org.thingpedia.weather.current(location=new Location(37.442156, -122.1634471, "Palo Alto, California"));
C: $dialogue @org.thingpedia.dialogue.transaction.execute;
C: [release_date] of @com.spotify(id="com.spotify-7"^^tt:device_id("Some Device 7")).album() filter id =~ "the wall"
C: #[results=[
C:   { id="spotify:album:5Dbax7G8SWrP9xyzkOvy2F"^^com.spotify:album("The Wall"), release_date=new Date("1979-11-30T00:00:00.000Z") },
C:   { id="spotify:album:283NWqNsCA9GwVHrJk59CG"^^com.spotify:album("The Writing's On The Wall"), release_date=new Date("1999-07-27T00:00:00.000Z") },
C:   { id="spotify:album:2ZytN2cY4Zjrr9ukb2rqTP"^^com.spotify:album("Off the Wall"), release_date=new Date("1979-08-10T00:00:00.000Z") },
C:   { id="spotify:album:1GlOZiKHTgtJqEF2FRii9y"^^com.spotify:album("Over The Garden Wall"), release_date=new Date("2017-09-19T00:00:00.000Z") }
C: ]];
C: @org.thingpedia.weather.current(location=new Location(37.442156, -122.1634471, "Palo Alto, California"))
C: #[results=[
C:   { location=new Location(37.442156, -122.1634471, "Palo Alto, California"), temperature=15.6C, wind_speed=3.4mps, humidity=91.3, cloudiness=4.7, fog=0, status=enum sunny, icon="http://api.met.no/weatherapi/weathericon/1.1/?symbol=1;content_type=image/png"^^tt:picture }
C: ]];
#! timestamp: XXXX-XX-XXTXX:XX:XX.XXXZ
A: The current weather in Palo Alto, California is sunny. The temperature is 60.1 F and the humidity is 91.3 %.
AT: $dialogue @org.thingpedia.dialogue.transaction.sys_display_result;
#! vote: up
#! comment: test comment for dialogue turns
#!          additional
#!          lines
#! timestamp: XXXX-XX-XXTXX:XX:XX.XXXZ
U: \t $stop;
UT: $stop;
====
# test
#! timestamp: XXXX-XX-XXTXX:XX:XX.XXXZ
U: \t $dialogue @org.thingpedia.dialogue.transaction.execute;
U: @com.spotify.playable() filter id =~ "Nice For What";
UT: $dialogue @org.thingpedia.dialogue.transaction.execute;
UT: @com.spotify.playable() filter id =~ "Nice For What";
C: $dialogue @org.thingpedia.dialogue.transaction.execute;
C: @com.spotify(id="com.spotify-7"^^tt:device_id("Some Device 7")).playable() filter id =~ "Nice For What"
C: #[results=[
C:   { id="spotify:track:3CA9pLiwRIGtUBiMjbZmRw"^^com.spotify:playable("Nice For What"), artists=["spotify:artist:3TVXtAsR1Inumwj472S9r4"^^com.spotify:artist("Drake")], genres=["canadian hip hop", "canadian pop", "hip hop", "pop rap", "rap", "toronto rap"], release_date=new Date("2018-06-29T00:00:00.000Z"), popularity=79 }
C: ]];
#! timestamp: XXXX-XX-XXTXX:XX:XX.XXXZ
A: Nice For What is a music by Drake released in June 28, 2018. Would you like to play it on Spotify?
AT: $dialogue @org.thingpedia.dialogue.transaction.sys_recommend_one;
AT: @com.spotify(id="com.spotify-7"^^tt:device_id).play(playable="spotify:track:3CA9pLiwRIGtUBiMjbZmRw"^^com.spotify:playable("Nice For What"))
AT: #[confirm=enum proposed];
#! timestamp: XXXX-XX-XXTXX:XX:XX.XXXZ
U: \t $no;
UT: $dialogue @org.thingpedia.dialogue.transaction.cancel;
C: $dialogue @org.thingpedia.dialogue.transaction.cancel;
C: @com.spotify(id="com.spotify-7"^^tt:device_id("Some Device 7")).playable() filter id =~ "Nice For What"
C: #[results=[
C:   { id="spotify:track:3CA9pLiwRIGtUBiMjbZmRw"^^com.spotify:playable("Nice For What"), artists=["spotify:artist:3TVXtAsR1Inumwj472S9r4"^^com.spotify:artist("Drake")], genres=["canadian hip hop", "canadian pop", "hip hop", "pop rap", "rap", "toronto rap"], release_date=new Date("2018-06-29T00:00:00.000Z"), popularity=79 }
C: ]];
#! timestamp: XXXX-XX-XXTXX:XX:XX.XXXZ
A: Alright, let me know if I can help you with anything else!
AT: $dialogue @org.thingpedia.dialogue.transaction.sys_end;
#! vote: down
#! comment: test comment for dialogue turns
#!          additional
#!          lines
====
# test
#! timestamp: XXXX-XX-XXTXX:XX:XX.XXXZ
U: \t $stop;
UT: $stop;
====
# test
#! timestamp: XXXX-XX-XXTXX:XX:XX.XXXZ
U: \t $dialogue @org.thingpedia.dialogue.transaction.execute;
U: sort(popularity desc of @com.spotify.song())[1];
UT: $dialogue @org.thingpedia.dialogue.transaction.execute;
UT: sort(popularity desc of @com.spotify.song())[1];
C: $dialogue @org.thingpedia.dialogue.transaction.execute;
C: sort(popularity desc of @com.spotify(id="com.spotify-7"^^tt:device_id("Some Device 7")).song())[1]
C: #[results=[
C:   { id="spotify:track:7ytR5pFWmSjzHJIeQkgog4"^^com.spotify:song("ROCKSTAR (feat. Roddy Ricch)"), artists=["spotify:artist:4r63FhuTkUYltbVAg5TQnk"^^com.spotify:artist("DaBaby"), "spotify:artist:757aE44tKEUQEqRuT6GnEB"^^com.spotify:artist("Roddy Ricch")], album="spotify:album:623PL2MBg50Br5dLXC9E9e"^^com.spotify:album("BLAME IT ON BABY"), genres=["north carolina hip hop", "rap"], release_date=new Date("2020-04-17T00:00:00.000Z"), popularity=100, energy=69, danceability=74 }
C: ]];
#! timestamp: XXXX-XX-XXTXX:XX:XX.XXXZ
A: The answer is ROCKSTAR (feat. Roddy Ricch). It is a song in the album BLAME IT ON BABY by DaBaby.
AT: $dialogue @org.thingpedia.dialogue.transaction.sys_recommend_one;
#! vote: up
#! comment: test comment for dialogue turns
#!          additional
#!          lines
#! timestamp: XXXX-XX-XXTXX:XX:XX.XXXZ
U: \t $stop;
UT: $stop;
====
# test
#! timestamp: XXXX-XX-XXTXX:XX:XX.XXXZ
U: \t $dialogue @org.thingpedia.dialogue.transaction.execute;
U: sort(popularity asc of @com.spotify.song())[1];
UT: $dialogue @org.thingpedia.dialogue.transaction.execute;
UT: sort(popularity asc of @com.spotify.song())[1];
C: $dialogue @org.thingpedia.dialogue.transaction.execute;
C: sort(popularity asc of @com.spotify(id="com.spotify-7"^^tt:device_id("Some Device 7")).song())[1]
C: #[results=[
C:   { id="spotify:track:0VXeNEtuiD77F2StUeUadK"^^com.spotify:song("Love Yourself"), artists=["spotify:artist:1uNFoZAHBGtllmzznpCI3s"^^com.spotify:artist("Justin Bieber")], album="spotify:album:74jDw6TsdKnT92V790QfvF"^^com.spotify:album("Romantic Pop Songs"), genres=["canadian pop", "pop", "post-teen pop"], release_date=new Date("2020-08-10T00:00:00.000Z"), popularity=0, energy=43, danceability=78 }
C: ]];
#! timestamp: XXXX-XX-XXTXX:XX:XX.XXXZ
A: The answer is Love Yourself. It is a song in the album Romantic Pop Songs by Justin Bieber.
AT: $dialogue @org.thingpedia.dialogue.transaction.sys_recommend_one;
#! vote: down
#! comment: test comment for dialogue turns
#!          additional
#!          lines
#! timestamp: XXXX-XX-XXTXX:XX:XX.XXXZ
U: \t $stop;
UT: $stop;
====
# test
#! timestamp: XXXX-XX-XXTXX:XX:XX.XXXZ
U: \t $dialogue @org.thingpedia.dialogue.transaction.execute;
U: sort(reviewCount desc of @com.yelp.restaurant())[1];
UT: $dialogue @org.thingpedia.dialogue.transaction.execute;
UT: sort(reviewCount desc of @com.yelp.restaurant())[1];
C: $dialogue @org.thingpedia.dialogue.transaction.execute;
C: sort(reviewCount desc of @com.yelp.restaurant())[1]
C: #[results=[
C:   { id="jwaXc3VVGDFQu1aCoiXwdw"^^com.yelp:restaurant("NOLA Restaurant & Bar"), image_url="https://s3-media2.fl.yelpcdn.com/bphoto/tna5SSdgZq3fFxoi4-Xx7A/o.jpg"^^tt:picture, link="https://www.yelp.com/biz/nola-restaurant-and-bar-palo-alto?adjust_creative=hejPBQRox5iXtqGPiDw4dg&utm_campaign=yelp_api_v3&utm_medium=api_v3_business_search&utm_source=hejPBQRox5iXtqGPiDw4dg"^^tt:url, cuisines=["cajun"^^com.yelp:restaurant_cuisine("Cajun/Creole"), "newamerican"^^com.yelp:restaurant_cuisine("American (New)")], price=enum expensive, rating=3.5, reviewCount=2821, geo=new Location(37.4450225830078, -122.161323547363), phone="+16503282722"^^tt:phone_number }
C: ]];
#! timestamp: XXXX-XX-XXTXX:XX:XX.XXXZ
A: The restaurant with the highest review count is NOLA Restaurant & Bar. It is a restaurant near [Latitude: 37.445 deg, Longitude: -122.161 deg] rated 3.5 star.
AT: $dialogue @org.thingpedia.dialogue.transaction.sys_recommend_one;
#! vote: up
#! comment: test comment for dialogue turns
#!          additional
#!          lines
#! timestamp: XXXX-XX-XXTXX:XX:XX.XXXZ
U: \t $stop;
UT: $stop;
====
# test
#! timestamp: XXXX-XX-XXTXX:XX:XX.XXXZ
U: \t $dialogue @org.thingpedia.dialogue.transaction.execute;
U: sort(reviewCount asc of @com.yelp.restaurant())[1];
UT: $dialogue @org.thingpedia.dialogue.transaction.execute;
UT: sort(reviewCount asc of @com.yelp.restaurant())[1];
C: $dialogue @org.thingpedia.dialogue.transaction.execute;
C: sort(reviewCount asc of @com.yelp.restaurant())[1]
C: #[results=[
C:   { id="yzBYyndSQ3RI6Hci2F9pRQ"^^com.yelp:restaurant("The Ivy Cambridge Brasserie"), image_url="https://s3-media4.fl.yelpcdn.com/bphoto/9daDsE_Aq-AtJnDDPruBSQ/o.jpg"^^tt:picture, link="https://www.yelp.com/biz/the-ivy-cambridge-brasserie-cambridge?adjust_creative=hejPBQRox5iXtqGPiDw4dg&utm_campaign=yelp_api_v3&utm_medium=api_v3_business_search&utm_source=hejPBQRox5iXtqGPiDw4dg"^^tt:url, cuisines=["british"^^com.yelp:restaurant_cuisine("British")], rating=4.5, reviewCount=12, geo=new Location(52.2069714284192, 0.118247921026355), phone="+441223344044"^^tt:phone_number }
C: ]];
#! timestamp: XXXX-XX-XXTXX:XX:XX.XXXZ
A: The restaurant with the lowest review count is The Ivy Cambridge Brasserie. It is a restaurant near [Latitude: 52.207 deg, Longitude: 0.118 deg] rated 4.5 star.
AT: $dialogue @org.thingpedia.dialogue.transaction.sys_recommend_one;
#! vote: down
#! comment: test comment for dialogue turns
#!          additional
#!          lines
#! timestamp: XXXX-XX-XXTXX:XX:XX.XXXZ
U: \t $stop;
UT: $stop;
====
# test
#! timestamp: XXXX-XX-XXTXX:XX:XX.XXXZ
U: \t $dialogue @org.thingpedia.dialogue.transaction.execute;
U: @com.thecatapi.get();
UT: $dialogue @org.thingpedia.dialogue.transaction.execute;
UT: @com.thecatapi.get();
C: $dialogue @org.thingpedia.dialogue.transaction.execute;
C: @com.thecatapi.get()
C: #[results=[
C:   { id="str:ENTITY_com.thecatapi:image_id::0:"^^com.thecatapi:image_id, picture_url="str:ENTITY_tt:picture::36:"^^tt:picture, link="str:ENTITY_tt:url::42:"^^tt:url }
C: ]];
#! timestamp: XXXX-XX-XXTXX:XX:XX.XXXZ
A: Here is your cat picture.
AT: $dialogue @org.thingpedia.dialogue.transaction.sys_display_result;
#! vote: up
#! comment: test comment for dialogue turns
#!          additional
#!          lines
#! timestamp: XXXX-XX-XXTXX:XX:XX.XXXZ
U: \t $stop;
UT: $stop;
====
# test
#! timestamp: XXXX-XX-XXTXX:XX:XX.XXXZ
U: \t $dialogue @org.thingpedia.dialogue.transaction.execute;
U: @com.xkcd.comic();
UT: $dialogue @org.thingpedia.dialogue.transaction.execute;
UT: @com.xkcd.comic();
C: $dialogue @org.thingpedia.dialogue.transaction.execute;
C: @com.xkcd.comic()
C: #[results=[
C:   { id=20, title="Some Device com.xkcd", release_date=new Date("2018-01-20T08:00:00.000Z"), picture_url="str:ENTITY_tt:picture::14:"^^tt:picture, link="str:ENTITY_tt:url::1:"^^tt:url, alt_text="Some Device com.xkcd" },
C:   { id=451, title="str:QUOTED_STRING::49:", release_date=new Date("2020-03-20T07:00:00.000Z"), picture_url="str:ENTITY_tt:picture::41:"^^tt:picture, link="str:ENTITY_tt:url::28:"^^tt:url, alt_text="str:QUOTED_STRING::4:" },
C:   { id=20, title="Some Device com.xkcd", release_date=new Date("2018-01-20T08:00:00.000Z"), picture_url="str:ENTITY_tt:picture::27:"^^tt:picture, link="str:ENTITY_tt:url::14:"^^tt:url, alt_text="str:QUOTED_STRING::4:" },
C:   { id=20, title="Some Device com.xkcd", release_date=new Date("2018-01-20T08:00:00.000Z"), picture_url="str:ENTITY_tt:picture::47:"^^tt:picture, link="str:ENTITY_tt:url::19:"^^tt:url, alt_text="str:QUOTED_STRING::38:" },
C:   { id=20, title="str:QUOTED_STRING::6:", release_date=new Date("2018-01-20T08:00:00.000Z"), picture_url="str:ENTITY_tt:picture::3:"^^tt:picture, link="str:ENTITY_tt:url::4:"^^tt:url, alt_text="Some Device com.xkcd" },
C:   { id=20, title="Some Device com.xkcd", release_date=new Date("2018-01-20T08:00:00.000Z"), picture_url="str:ENTITY_tt:picture::46:"^^tt:picture, link="str:ENTITY_tt:url::35:"^^tt:url, alt_text="Some Device com.xkcd" },
C:   { id=20, title="str:QUOTED_STRING::28:", release_date=new Date("2018-01-20T08:00:00.000Z"), picture_url="str:ENTITY_tt:picture::33:"^^tt:picture, link="str:ENTITY_tt:url::28:"^^tt:url, alt_text="str:QUOTED_STRING::44:" },
C:   { id=837, title="str:QUOTED_STRING::29:", release_date=new Date("2020-01-23T08:00:00.000Z"), picture_url="str:ENTITY_tt:picture::7:"^^tt:picture, link="str:ENTITY_tt:url::4:"^^tt:url, alt_text="str:QUOTED_STRING::40:" },
C:   { id=481, title="Some Device com.xkcd", release_date=new Date("2018-01-20T08:00:00.000Z"), picture_url="str:ENTITY_tt:picture::12:"^^tt:picture, link="str:ENTITY_tt:url::20:"^^tt:url, alt_text="Some Device com.xkcd" },
C:   { id=638, title="Some Device com.xkcd", release_date=new Date("2018-01-20T08:00:00.000Z"), picture_url="str:ENTITY_tt:picture::40:"^^tt:picture, link="str:ENTITY_tt:url::35:"^^tt:url, alt_text="str:QUOTED_STRING::3:" }
C: ]]
C: #[count=50]
C: #[more=true];
#! timestamp: XXXX-XX-XXTXX:XX:XX.XXXZ
A: I found xkcd 20. It is an xkcd comic from January 20, 2018 titled Some Device com.xkcd.
AT: $dialogue @org.thingpedia.dialogue.transaction.sys_recommend_one;
#! vote: down
#! comment: test comment for dialogue turns
#!          additional
#!          lines
#! timestamp: XXXX-XX-XXTXX:XX:XX.XXXZ
U: \t $stop;
UT: $stop;
====
# test
#! timestamp: XXXX-XX-XXTXX:XX:XX.XXXZ
U: \t $dialogue @org.thingpedia.dialogue.transaction.execute;
U: sort(release_date desc of @com.xkcd.comic())[1];
UT: $dialogue @org.thingpedia.dialogue.transaction.execute;
UT: sort(release_date desc of @com.xkcd.comic())[1];
C: $dialogue @org.thingpedia.dialogue.transaction.execute;
C: sort(release_date desc of @com.xkcd.comic())[1]
C: #[results=[
C:   { id=371, title="str:QUOTED_STRING::3:", release_date=new Date("2020-08-31T07:00:00.000Z"), picture_url="str:ENTITY_tt:picture::26:"^^tt:picture, link="str:ENTITY_tt:url::39:"^^tt:url, alt_text="str:QUOTED_STRING::6:" }
C: ]];
#! timestamp: XXXX-XX-XXTXX:XX:XX.XXXZ
A: The latest xkcd comic is 371. It is an xkcd comic from August 31, 2020 titled str:QUOTED_STRING::3:.
AT: $dialogue @org.thingpedia.dialogue.transaction.sys_recommend_one;
#! vote: up
#! comment: test comment for dialogue turns
#!          additional
#!          lines
#! timestamp: XXXX-XX-XXTXX:XX:XX.XXXZ
U: \t $stop;
UT: $stop;
====
# test
#! timestamp: XXXX-XX-XXTXX:XX:XX.XXXZ
U: \t $dialogue @org.thingpedia.dialogue.transaction.execute;
U: @com.xkcd.comic() => @com.twitter.post(status=title);
UT: $dialogue @org.thingpedia.dialogue.transaction.execute;
UT: @com.xkcd.comic() => @com.twitter.post(status=title);
C: $dialogue @org.thingpedia.dialogue.transaction.execute;
C: @com.xkcd.comic() => @com.twitter(id="twitter-foo"^^tt:device_id("Twitter Account foo")).post(status=title);
#! timestamp: XXXX-XX-XXTXX:XX:XX.XXXZ
A: You have multiple Twitter devices. Which one do you want to use?
A: Ok, do you want me to get xkcd comic and then tweet the title?
AT: $dialogue @org.thingpedia.dialogue.transaction.sys_confirm_action;
AT: @com.xkcd.comic() => @com.twitter(id="twitter-foo"^^tt:device_id("Twitter Account foo")).post(status=title);
#! timestamp: XXXX-XX-XXTXX:XX:XX.XXXZ
U: \t $yes;
UT: $dialogue @org.thingpedia.dialogue.transaction.execute;
UT: @com.xkcd.comic() => @com.twitter(id="twitter-foo"^^tt:device_id("Twitter Account foo")).post(status=title)
UT: #[confirm=enum confirmed];
C: $dialogue @org.thingpedia.dialogue.transaction.execute;
C: @com.xkcd.comic() => @com.twitter(id="twitter-foo"^^tt:device_id("Twitter Account foo")).post(status=title)
C: #[results=[]];
#! timestamp: XXXX-XX-XXTXX:XX:XX.XXXZ
A: I tweeted something.
AT: $dialogue @org.thingpedia.dialogue.transaction.sys_action_success;
#! vote: down
#! comment: test comment for dialogue turns
#!          additional
#!          lines
#! timestamp: XXXX-XX-XXTXX:XX:XX.XXXZ
U: \t $stop;
UT: $stop;
====
# test
#! timestamp: XXXX-XX-XXTXX:XX:XX.XXXZ
U: \t $dialogue @org.thingpedia.dialogue.transaction.execute;
U: @org.thingpedia.builtin.thingengine.builtin.faq_reply(question=enum about_almond_identity);
UT: $dialogue @org.thingpedia.dialogue.transaction.execute;
UT: @org.thingpedia.builtin.thingengine.builtin.faq_reply(question=enum about_almond_identity);
C: $dialogue @org.thingpedia.dialogue.transaction.execute;
C: @org.thingpedia.builtin.thingengine.builtin.faq_reply(question=enum about_almond_identity)
C: #[results=[
C:   { question=enum about_almond_identity, reply="str:QUOTED_STRING::42:" }
C: ]];
#! timestamp: XXXX-XX-XXTXX:XX:XX.XXXZ
A: Str:QUOTED_STRING::42:.
AT: $dialogue @org.thingpedia.dialogue.transaction.sys_action_success;
#! vote: up
#! comment: test comment for dialogue turns
#!          additional
#!          lines
#! timestamp: XXXX-XX-XXTXX:XX:XX.XXXZ
U: \t $stop;
UT: $stop;
====
# test
#! timestamp: XXXX-XX-XXTXX:XX:XX.XXXZ
U: \t $dialogue @org.thingpedia.dialogue.transaction.execute;
U: @org.thingpedia.iot.light-bulb.set_power(power=enum off);
UT: $dialogue @org.thingpedia.dialogue.transaction.execute;
UT: @org.thingpedia.iot.light-bulb.set_power(power=enum off);
#! timestamp: XXXX-XX-XXTXX:XX:XX.XXXZ
A: You do not have a Light Bulb configured. You will need to enable Home Assistant or Philips Hue before you can use that command.
#! vote: down
#! comment: test comment for dialogue turns
#!          additional
#!          lines
====
# test
#! timestamp: XXXX-XX-XXTXX:XX:XX.XXXZ
U: \t $stop;
UT: $stop;
====
# test
#! timestamp: XXXX-XX-XXTXX:XX:XX.XXXZ
U: \t $dialogue @org.thingpedia.dialogue.transaction.execute;
U: @org.thingpedia.iot.door.state();
UT: $dialogue @org.thingpedia.dialogue.transaction.execute;
UT: @org.thingpedia.iot.door.state();
#! timestamp: XXXX-XX-XXTXX:XX:XX.XXXZ
A: You need to enable Home Assistant before you can use that command.
#! vote: up
#! comment: test comment for dialogue turns
#!          additional
#!          lines
====
# test
#! timestamp: XXXX-XX-XXTXX:XX:XX.XXXZ
U: \t $stop;
UT: $stop;
====
# test
#! timestamp: XXXX-XX-XXTXX:XX:XX.XXXZ
U: \t $dialogue @org.thingpedia.dialogue.transaction.execute;
U: @org.thingpedia.weather.current(location=new Location(37.442156, -122.1634471, "Palo Alto, California"));
UT: $dialogue @org.thingpedia.dialogue.transaction.execute;
UT: @org.thingpedia.weather.current(location=new Location(37.442156, -122.1634471, "Palo Alto, California"));
C: $dialogue @org.thingpedia.dialogue.transaction.execute;
C: @org.thingpedia.weather.current(location=new Location(37.442156, -122.1634471, "Palo Alto, California"))
C: #[results=[
C:   { location=new Location(37.442156, -122.1634471, "Palo Alto, California"), temperature=15.6C, wind_speed=3.4mps, humidity=91.3, cloudiness=4.7, fog=0, status=enum sunny, icon="http://api.met.no/weatherapi/weathericon/1.1/?symbol=1;content_type=image/png"^^tt:picture }
C: ]];
#! timestamp: XXXX-XX-XXTXX:XX:XX.XXXZ
A: The current weather in Palo Alto, California is sunny. The temperature is 60.1 F and the humidity is 91.3 %.
AT: $dialogue @org.thingpedia.dialogue.transaction.sys_display_result;
#! timestamp: XXXX-XX-XXTXX:XX:XX.XXXZ
U: \t $dialogue @org.thingpedia.dialogue.transaction.greet;
UT: $dialogue @org.thingpedia.dialogue.transaction.greet;
C: $dialogue @org.thingpedia.dialogue.transaction.greet;
C: @org.thingpedia.weather.current(location=new Location(37.442156, -122.1634471, "Palo Alto, California"))
C: #[results=[
C:   { location=new Location(37.442156, -122.1634471, "Palo Alto, California"), temperature=15.6C, wind_speed=3.4mps, humidity=91.3, cloudiness=4.7, fog=0, status=enum sunny, icon="http://api.met.no/weatherapi/weathericon/1.1/?symbol=1;content_type=image/png"^^tt:picture }
C: ]];
#! timestamp: XXXX-XX-XXTXX:XX:XX.XXXZ
A: Hello! How can I help you?
AT: $dialogue @org.thingpedia.dialogue.transaction.sys_greet;
#! timestamp: XXXX-XX-XXTXX:XX:XX.XXXZ
U: \t $dialogue @org.thingpedia.dialogue.transaction.cancel;
UT: $dialogue @org.thingpedia.dialogue.transaction.cancel;
C: $dialogue @org.thingpedia.dialogue.transaction.cancel;
C: @org.thingpedia.weather.current(location=new Location(37.442156, -122.1634471, "Palo Alto, California"))
C: #[results=[
C:   { location=new Location(37.442156, -122.1634471, "Palo Alto, California"), temperature=15.6C, wind_speed=3.4mps, humidity=91.3, cloudiness=4.7, fog=0, status=enum sunny, icon="http://api.met.no/weatherapi/weathericon/1.1/?symbol=1;content_type=image/png"^^tt:picture }
C: ]];
#! timestamp: XXXX-XX-XXTXX:XX:XX.XXXZ
A: Alright, let me know if I can help you with anything else!
AT: $dialogue @org.thingpedia.dialogue.transaction.sys_end;
#! vote: down
#! comment: test comment for dialogue turns
#!          additional
#!          lines
====
# test
#! timestamp: XXXX-XX-XXTXX:XX:XX.XXXZ
U: \t $stop;
UT: $stop;
====
# test
#! timestamp: XXXX-XX-XXTXX:XX:XX.XXXZ
U: \t $dialogue @org.thingpedia.dialogue.transaction.execute;
U: @org.thingpedia.weather.current(location=new Location(90, 0, "North Pole"));
UT: $dialogue @org.thingpedia.dialogue.transaction.execute;
UT: @org.thingpedia.weather.current(location=new Location(90, 0, "North Pole"));
C: $dialogue @org.thingpedia.dialogue.transaction.execute;
C: @org.thingpedia.weather.current(location=new Location(90, 0, "North Pole"))
C: #[results=[]]
C: #[error="unexpected weather error"];
#! timestamp: XXXX-XX-XXTXX:XX:XX.XXXZ
A: Sorry, there was an unexpected error with your command. Please try again later or report this issue to my developers.
AT: $dialogue @org.thingpedia.dialogue.transaction.sys_action_error;
#! vote: up
#! comment: test comment for dialogue turns
#!          additional
#!          lines
#! timestamp: XXXX-XX-XXTXX:XX:XX.XXXZ
U: \t $stop;
UT: $stop;
====
# test
#! timestamp: XXXX-XX-XXTXX:XX:XX.XXXZ
U: \t $dialogue @org.thingpedia.dialogue.transaction.execute;
U: [temperature] of @org.thingpedia.weather.current(location=new Location(37.442156, -122.1634471, "Palo Alto, California"));
UT: $dialogue @org.thingpedia.dialogue.transaction.execute;
UT: [temperature] of @org.thingpedia.weather.current(location=new Location(37.442156, -122.1634471, "Palo Alto, California"));
C: $dialogue @org.thingpedia.dialogue.transaction.execute;
C: [temperature] of @org.thingpedia.weather.current(location=new Location(37.442156, -122.1634471, "Palo Alto, California"))
C: #[results=[
C:   { location=new Location(37.442156, -122.1634471, "Palo Alto, California"), temperature=15.6C, status=enum sunny }
C: ]];
#! timestamp: XXXX-XX-XXTXX:XX:XX.XXXZ
A: The current weather in Palo Alto, California is sunny. The temperature is 60.1 F.
AT: $dialogue @org.thingpedia.dialogue.transaction.sys_display_result;
#! vote: down
#! comment: test comment for dialogue turns
#!          additional
#!          lines
#! timestamp: XXXX-XX-XXTXX:XX:XX.XXXZ
U: \t $stop;
UT: $stop;
====
# test
#! timestamp: XXXX-XX-XXTXX:XX:XX.XXXZ
U: \t $dialogue @org.thingpedia.dialogue.transaction.execute;
U: [rating, geo] of @com.yelp.restaurant();
UT: $dialogue @org.thingpedia.dialogue.transaction.execute;
UT: [rating, geo] of @com.yelp.restaurant();
C: $dialogue @org.thingpedia.dialogue.transaction.execute;
C: [rating, geo] of @com.yelp.restaurant()
C: #[results=[
C:   { id="vhfPni9pci29SEHrN1OtRg"^^com.yelp:restaurant("Ramen Nagi"), rating=4.5, geo=new Location(37.445523, -122.1607073261) },
C:   { id="1vMgajRAI3lYwuCeGX58oQ"^^com.yelp:restaurant("Evvia Estiatorio"), rating=4.5, geo=new Location(37.445077, -122.163778) },
C:   { id="KyU7XWDPclmZ3BpdIsd_0Q"^^com.yelp:restaurant("Oren's Hummus"), rating=4, geo=new Location(37.445717, -122.162173) },
C:   { id="jwaXc3VVGDFQu1aCoiXwdw"^^com.yelp:restaurant("NOLA Restaurant & Bar"), rating=3.5, geo=new Location(37.4450225830078, -122.161323547363) },
C:   { id="0WDM3JlNBvk2MeOTlu03mg"^^com.yelp:restaurant("Coconuts Caribbean Restaurant & Bar"), rating=4, geo=new Location(37.44381, -122.16027) },
C:   { id="_mkNOTiQ-kbc1kJHo9RoVA"^^com.yelp:restaurant("Tamarine Restaurant"), rating=4, geo=new Location(37.44881, -122.15833) },
C:   { id="TtYbsOqn7vLKhva0AuKQQQ"^^com.yelp:restaurant("Philz Coffee"), rating=4.5, geo=new Location(37.442174, -122.161583) },
C:   { id="pi9MMjHWtVxC9eTnMk7e_w"^^com.yelp:restaurant("Crepevine Restaurant"), rating=4, geo=new Location(37.44698, -122.161) },
C:   { id="vStWaPrdP4ysnKpj0WoHJQ"^^com.yelp:restaurant("Rangoon Ruby"), rating=3.5, geo=new Location(37.445122, -122.163104) },
C:   { id="-g_tUhyvUFbxOs0aB28j1w"^^com.yelp:restaurant("Palo Alto Creamery"), rating=4, geo=new Location(37.4438831241214, -122.16178176729) }
C: ]]
C: #[count=50]
C: #[more=true];
#! timestamp: XXXX-XX-XXTXX:XX:XX.XXXZ
A: I see Ramen Nagi. It is a restaurant near [Latitude: 37.446 deg, Longitude: -122.161 deg] rated 4.5 star.
AT: $dialogue @org.thingpedia.dialogue.transaction.sys_recommend_one;
#! vote: up
#! comment: test comment for dialogue turns
#!          additional
#!          lines
#! timestamp: XXXX-XX-XXTXX:XX:XX.XXXZ
U: \t $stop;
UT: $stop;
====
# test
#! timestamp: XXXX-XX-XXTXX:XX:XX.XXXZ
U: \t $dialogue @org.thingpedia.dialogue.transaction.execute;
U: [rating, geo] of @com.yelp.restaurant() filter id =~ "ramen nagi";
UT: $dialogue @org.thingpedia.dialogue.transaction.execute;
UT: [rating, geo] of @com.yelp.restaurant() filter id =~ "ramen nagi";
C: $dialogue @org.thingpedia.dialogue.transaction.execute;
C: [rating, geo] of @com.yelp.restaurant() filter id =~ "ramen nagi"
C: #[results=[
C:   { id="vhfPni9pci29SEHrN1OtRg"^^com.yelp:restaurant("Ramen Nagi"), rating=4.5, geo=new Location(37.445523, -122.1607073261) }
C: ]];
#! timestamp: XXXX-XX-XXTXX:XX:XX.XXXZ
A: Ramen Nagi is a restaurant near [Latitude: 37.446 deg, Longitude: -122.161 deg] rated 4.5 star.
AT: $dialogue @org.thingpedia.dialogue.transaction.sys_recommend_one;
#! vote: down
#! comment: test comment for dialogue turns
#!          additional
#!          lines
#! timestamp: XXXX-XX-XXTXX:XX:XX.XXXZ
U: \t $stop;
UT: $stop;
====
# test
#! timestamp: XXXX-XX-XXTXX:XX:XX.XXXZ
U: \t $dialogue @org.thingpedia.dialogue.transaction.cancel;
UT: $dialogue @org.thingpedia.dialogue.transaction.cancel;
C: $dialogue @org.thingpedia.dialogue.transaction.cancel;
#! timestamp: XXXX-XX-XXTXX:XX:XX.XXXZ
A: Alright, let me know if I can help you with anything else!
AT: $dialogue @org.thingpedia.dialogue.transaction.sys_end;
#! vote: up
#! comment: test comment for dialogue turns
#!          additional
#!          lines
====
# test
#! timestamp: XXXX-XX-XXTXX:XX:XX.XXXZ
U: \t $stop;
UT: $stop;
====
# test
#! timestamp: XXXX-XX-XXTXX:XX:XX.XXXZ
U: \t $dialogue @org.thingpedia.dialogue.transaction.execute;
U: @org.thingpedia.builtin.thingengine.builtin.get_time();
UT: $dialogue @org.thingpedia.dialogue.transaction.execute;
UT: @org.thingpedia.builtin.thingengine.builtin.get_time();
C: $dialogue @org.thingpedia.dialogue.transaction.execute;
C: @org.thingpedia.builtin.thingengine.builtin.get_time()
C: #[results=[
C:   { time=new Time(17, 50) }
C: ]];
#! timestamp: XXXX-XX-XXTXX:XX:XX.XXXZ
A: Right now, it's 5:50 PM.
AT: $dialogue @org.thingpedia.dialogue.transaction.sys_display_result;
#! timestamp: XXXX-XX-XXTXX:XX:XX.XXXZ
U: \t $dialogue @org.thingpedia.dialogue.transaction.execute;
U: @org.thingpedia.builtin.thingengine.builtin.get_date();
UT: $dialogue @org.thingpedia.dialogue.transaction.execute;
UT: @org.thingpedia.builtin.thingengine.builtin.get_date();
C: $dialogue @org.thingpedia.dialogue.transaction.execute;
C: @org.thingpedia.builtin.thingengine.builtin.get_time()
C: #[results=[
C:   { time=new Time(17, 50) }
C: ]];
C: @org.thingpedia.builtin.thingengine.builtin.get_date()
C: #[results=[
C:   { date=new Date("2018-01-20T08:00:00.000Z") }
C: ]];
#! timestamp: XXXX-XX-XXTXX:XX:XX.XXXZ
A: Today is January 20, 2018.
AT: $dialogue @org.thingpedia.dialogue.transaction.sys_display_result;
#! vote: down
#! comment: test comment for dialogue turns
#!          additional
#!          lines
#! timestamp: XXXX-XX-XXTXX:XX:XX.XXXZ
U: \t $stop;
UT: $stop;
====
# test
#! timestamp: XXXX-XX-XXTXX:XX:XX.XXXZ
U: \t @org.thingpedia.builtin.test.get_data(count=1, size=5byte);
UT: $dialogue @org.thingpedia.dialogue.transaction.execute;
UT: @org.thingpedia.builtin.test.get_data(count=1, size=5byte);
C: $dialogue @org.thingpedia.dialogue.transaction.execute;
C: @org.thingpedia.builtin.test.get_data(count=1, size=5byte)
C: #[results=[
C:   { data="!!!!!", count=1, size=5byte }
C: ]];
#! timestamp: XXXX-XX-XXTXX:XX:XX.XXXZ
A: The answer is !!!!!
AT: $dialogue @org.thingpedia.dialogue.transaction.sys_recommend_one;
#! timestamp: XXXX-XX-XXTXX:XX:XX.XXXZ
U: \t @org.thingpedia.builtin.test.get_data(count=2, size=5byte);
UT: $dialogue @org.thingpedia.dialogue.transaction.execute;
UT: @org.thingpedia.builtin.test.get_data(count=2, size=5byte);
C: $dialogue @org.thingpedia.dialogue.transaction.execute;
C: @org.thingpedia.builtin.test.get_data(count=1, size=5byte)
C: #[results=[
C:   { data="!!!!!", count=1, size=5byte }
C: ]];
C: @org.thingpedia.builtin.test.get_data(count=2, size=5byte)
C: #[results=[
C:   { data="!!!!!", count=2, size=5byte },
C:   { data="\"\"\"\"\"", count=2, size=5byte }
C: ]];
#! timestamp: XXXX-XX-XXTXX:XX:XX.XXXZ
A: First answer for 2 items of size 5 byte is !!!!! 2 nd answer is """"".
AT: $dialogue @org.thingpedia.dialogue.transaction.sys_recommend_two;
#! timestamp: XXXX-XX-XXTXX:XX:XX.XXXZ
U: \t @org.thingpedia.builtin.test.get_data(count=3, size=5byte);
UT: $dialogue @org.thingpedia.dialogue.transaction.execute;
UT: @org.thingpedia.builtin.test.get_data(count=3, size=5byte);
C: $dialogue @org.thingpedia.dialogue.transaction.execute;
C: @org.thingpedia.builtin.test.get_data(count=1, size=5byte)
C: #[results=[
C:   { data="!!!!!", count=1, size=5byte }
C: ]];
C: @org.thingpedia.builtin.test.get_data(count=2, size=5byte)
C: #[results=[
C:   { data="!!!!!", count=2, size=5byte },
C:   { data="\"\"\"\"\"", count=2, size=5byte }
C: ]];
C: @org.thingpedia.builtin.test.get_data(count=3, size=5byte)
C: #[results=[
C:   { data="!!!!!", count=3, size=5byte },
C:   { data="\"\"\"\"\"", count=3, size=5byte },
C:   { data="#####", count=3, size=5byte }
C: ]];
#! timestamp: XXXX-XX-XXTXX:XX:XX.XXXZ
A: First answer for 3 items of size 5 byte is !!!!! 2 nd answer is """"". 3 rd answer is #####.
AT: $dialogue @org.thingpedia.dialogue.transaction.sys_recommend_three;
#! timestamp: XXXX-XX-XXTXX:XX:XX.XXXZ
U: \t @org.thingpedia.builtin.test.get_data2(count=3, size=5byte);
UT: $dialogue @org.thingpedia.dialogue.transaction.execute;
UT: @org.thingpedia.builtin.test.get_data2(count=3, size=5byte);
C: $dialogue @org.thingpedia.dialogue.transaction.execute;
C: @org.thingpedia.builtin.test.get_data(count=1, size=5byte)
C: #[results=[
C:   { data="!!!!!", count=1, size=5byte }
C: ]];
C: @org.thingpedia.builtin.test.get_data(count=2, size=5byte)
C: #[results=[
C:   { data="!!!!!", count=2, size=5byte },
C:   { data="\"\"\"\"\"", count=2, size=5byte }
C: ]];
C: @org.thingpedia.builtin.test.get_data(count=3, size=5byte)
C: #[results=[
C:   { data="!!!!!", count=3, size=5byte },
C:   { data="\"\"\"\"\"", count=3, size=5byte },
C:   { data="#####", count=3, size=5byte }
C: ]];
C: @org.thingpedia.builtin.test.get_data2(count=3, size=5byte)
C: #[results=[
C:   { data="AAAAA", count=3, size=5byte },
C:   { data="BBBBB", count=3, size=5byte },
C:   { data="CCCCC", count=3, size=5byte }
C: ]];
#! timestamp: XXXX-XX-XXTXX:XX:XX.XXXZ
A: The answers for 3 items of size 5 byte are AAAAA, BBBBB, and CCCCC.
AT: $dialogue @org.thingpedia.dialogue.transaction.sys_recommend_three;
#! vote: up
#! comment: test comment for dialogue turns
#!          additional
#!          lines
#! timestamp: XXXX-XX-XXTXX:XX:XX.XXXZ
U: \t $stop;
UT: $stop;
====
# test
#! timestamp: XXXX-XX-XXTXX:XX:XX.XXXZ
U: \t $dialogue @org.thingpedia.dialogue.transaction.execute;
U: timer(base=$now, interval=1h) => @com.thecatapi.get();
UT: $dialogue @org.thingpedia.dialogue.transaction.execute;
UT: timer(base=$now, interval=1h) => @com.thecatapi.get();
C: $dialogue @org.thingpedia.dialogue.transaction.execute;
C: timer(base=$now, interval=1h) => @com.thecatapi.get()
C: #[results=[]];
#! timestamp: XXXX-XX-XXTXX:XX:XX.XXXZ
A: What is your phone number?
A: Alright, I will get the cat picture every 60 min.
AT: $dialogue @org.thingpedia.dialogue.transaction.sys_rule_enable_success;
#! vote: down
#! comment: test comment for dialogue turns
#!          additional
#!          lines
#! timestamp: XXXX-XX-XXTXX:XX:XX.XXXZ
U: \t $stop;
UT: $stop;
====
# test
#! timestamp: XXXX-XX-XXTXX:XX:XX.XXXZ
U: \t $dialogue @org.thingpedia.dialogue.transaction.notification("CatAPI");
U: timer(base=$now, interval=1h) => @com.thecatapi.get()
U: #[results=[
U:   { id="e7e"^^com.thecatapi:cat, picture_url="https://25.media.tumblr.com/tumblr_m4ry1ocUb21r6jd7fo1_500.jpg"^^tt:picture, link="http://thecatapi.com/?id=e7e"^^tt:url }
U: ]];
UT: $dialogue @org.thingpedia.dialogue.transaction.notification("CatAPI");
UT: timer(base=$now, interval=1h) => @com.thecatapi.get()
UT: #[results=[
UT:   { id="e7e"^^com.thecatapi:cat, picture_url="https://25.media.tumblr.com/tumblr_m4ry1ocUb21r6jd7fo1_500.jpg"^^tt:picture, link="http://thecatapi.com/?id=e7e"^^tt:url }
UT: ]];
C: $dialogue @org.thingpedia.dialogue.transaction.notification("CatAPI");
C: timer(base=$now, interval=1h) => @com.thecatapi.get()
C: #[results=[
C:   { id="e7e"^^com.thecatapi:cat, picture_url="https://25.media.tumblr.com/tumblr_m4ry1ocUb21r6jd7fo1_500.jpg"^^tt:picture, link="http://thecatapi.com/?id=e7e"^^tt:url }
C: ]];
#! timestamp: XXXX-XX-XXTXX:XX:XX.XXXZ
A: Notification from CatAPI: here is your cat picture.
AT: $dialogue @org.thingpedia.dialogue.transaction.sys_display_result;
#! vote: up
#! comment: test comment for dialogue turns
#!          additional
#!          lines
#! timestamp: XXXX-XX-XXTXX:XX:XX.XXXZ
U: \t $stop;
UT: $stop;
====
# test
#! timestamp: XXXX-XX-XXTXX:XX:XX.XXXZ
U: \t $dialogue @org.thingpedia.dialogue.transaction.notification("Yelp");
U: timer(base=$now, interval=1h) => @com.yelp.restaurant()
U: #[results=[
U:   { id="vhfPni9pci29SEHrN1OtRg"^^com.yelp:restaurant("Ramen Nagi"), image_url="https://s3-media3.fl.yelpcdn.com/bphoto/OKCXWIEFIkNdvkqETl0Bqw/o.jpg"^^tt:picture, link="https://www.yelp.com/biz/ramen-nagi-palo-alto?adjust_creative=hejPBQRox5iXtqGPiDw4dg&utm_campaign=yelp_api_v3&utm_medium=api_v3_business_search&utm_source=hejPBQRox5iXtqGPiDw4dg"^^tt:url, cuisines=["ramen"^^com.yelp:restaurant_cuisine("Ramen"), "noodles"^^com.yelp:restaurant_cuisine("Noodles")], price=enum moderate, rating=4.5, reviewCount=1625, geo=new Location(37.445523, -122.1607073261) }
U: ]];
UT: $dialogue @org.thingpedia.dialogue.transaction.notification("Yelp");
UT: timer(base=$now, interval=1h) => @com.yelp.restaurant()
UT: #[results=[
UT:   { id="vhfPni9pci29SEHrN1OtRg"^^com.yelp:restaurant("Ramen Nagi"), image_url="https://s3-media3.fl.yelpcdn.com/bphoto/OKCXWIEFIkNdvkqETl0Bqw/o.jpg"^^tt:picture, link="https://www.yelp.com/biz/ramen-nagi-palo-alto?adjust_creative=hejPBQRox5iXtqGPiDw4dg&utm_campaign=yelp_api_v3&utm_medium=api_v3_business_search&utm_source=hejPBQRox5iXtqGPiDw4dg"^^tt:url, cuisines=["ramen"^^com.yelp:restaurant_cuisine("Ramen"), "noodles"^^com.yelp:restaurant_cuisine("Noodles")], price=enum moderate, rating=4.5, reviewCount=1625, geo=new Location(37.445523, -122.1607073261) }
UT: ]];
C: $dialogue @org.thingpedia.dialogue.transaction.notification("Yelp");
C: timer(base=$now, interval=1h) => @com.yelp.restaurant()
C: #[results=[
C:   { id="vhfPni9pci29SEHrN1OtRg"^^com.yelp:restaurant("Ramen Nagi"), image_url="https://s3-media3.fl.yelpcdn.com/bphoto/OKCXWIEFIkNdvkqETl0Bqw/o.jpg"^^tt:picture, link="https://www.yelp.com/biz/ramen-nagi-palo-alto?adjust_creative=hejPBQRox5iXtqGPiDw4dg&utm_campaign=yelp_api_v3&utm_medium=api_v3_business_search&utm_source=hejPBQRox5iXtqGPiDw4dg"^^tt:url, cuisines=["ramen"^^com.yelp:restaurant_cuisine("Ramen"), "noodles"^^com.yelp:restaurant_cuisine("Noodles")], price=enum moderate, rating=4.5, reviewCount=1625, geo=new Location(37.445523, -122.1607073261) }
C: ]];
#! timestamp: XXXX-XX-XXTXX:XX:XX.XXXZ
A: Notification from Yelp: I see Ramen Nagi. It is a restaurant near [Latitude: 37.446 deg, Longitude: -122.161 deg] rated 4.5 star.
AT: $dialogue @org.thingpedia.dialogue.transaction.sys_recommend_one;
#! vote: down
#! comment: test comment for dialogue turns
#!          additional
#!          lines
#! timestamp: XXXX-XX-XXTXX:XX:XX.XXXZ
U: \t $stop;
UT: $stop;
====
# test
#! timestamp: XXXX-XX-XXTXX:XX:XX.XXXZ
U: \t $dialogue @org.thingpedia.dialogue.transaction.notification("Yelp");
U: timer(base=$now, interval=1h) => sort(rating desc of @com.yelp.restaurant())[1]
U: #[results=[
U:   { id="vhfPni9pci29SEHrN1OtRg"^^com.yelp:restaurant("Ramen Nagi"), image_url="https://s3-media3.fl.yelpcdn.com/bphoto/OKCXWIEFIkNdvkqETl0Bqw/o.jpg"^^tt:picture, link="https://www.yelp.com/biz/ramen-nagi-palo-alto?adjust_creative=hejPBQRox5iXtqGPiDw4dg&utm_campaign=yelp_api_v3&utm_medium=api_v3_business_search&utm_source=hejPBQRox5iXtqGPiDw4dg"^^tt:url, cuisines=["ramen"^^com.yelp:restaurant_cuisine("Ramen"), "noodles"^^com.yelp:restaurant_cuisine("Noodles")], price=enum moderate, rating=4.5, reviewCount=1625, geo=new Location(37.445523, -122.1607073261) }
U: ]];
UT: $dialogue @org.thingpedia.dialogue.transaction.notification("Yelp");
UT: timer(base=$now, interval=1h) => sort(rating desc of @com.yelp.restaurant())[1]
UT: #[results=[
UT:   { id="vhfPni9pci29SEHrN1OtRg"^^com.yelp:restaurant("Ramen Nagi"), image_url="https://s3-media3.fl.yelpcdn.com/bphoto/OKCXWIEFIkNdvkqETl0Bqw/o.jpg"^^tt:picture, link="https://www.yelp.com/biz/ramen-nagi-palo-alto?adjust_creative=hejPBQRox5iXtqGPiDw4dg&utm_campaign=yelp_api_v3&utm_medium=api_v3_business_search&utm_source=hejPBQRox5iXtqGPiDw4dg"^^tt:url, cuisines=["ramen"^^com.yelp:restaurant_cuisine("Ramen"), "noodles"^^com.yelp:restaurant_cuisine("Noodles")], price=enum moderate, rating=4.5, reviewCount=1625, geo=new Location(37.445523, -122.1607073261) }
UT: ]];
C: $dialogue @org.thingpedia.dialogue.transaction.notification("Yelp");
C: timer(base=$now, interval=1h) => sort(rating desc of @com.yelp.restaurant())[1]
C: #[results=[
C:   { id="vhfPni9pci29SEHrN1OtRg"^^com.yelp:restaurant("Ramen Nagi"), image_url="https://s3-media3.fl.yelpcdn.com/bphoto/OKCXWIEFIkNdvkqETl0Bqw/o.jpg"^^tt:picture, link="https://www.yelp.com/biz/ramen-nagi-palo-alto?adjust_creative=hejPBQRox5iXtqGPiDw4dg&utm_campaign=yelp_api_v3&utm_medium=api_v3_business_search&utm_source=hejPBQRox5iXtqGPiDw4dg"^^tt:url, cuisines=["ramen"^^com.yelp:restaurant_cuisine("Ramen"), "noodles"^^com.yelp:restaurant_cuisine("Noodles")], price=enum moderate, rating=4.5, reviewCount=1625, geo=new Location(37.445523, -122.1607073261) }
C: ]];
#! timestamp: XXXX-XX-XXTXX:XX:XX.XXXZ
A: Notification from Yelp: the restaurant with the highest rating is Ramen Nagi. It is a restaurant near [Latitude: 37.446 deg, Longitude: -122.161 deg] rated 4.5 star.
AT: $dialogue @org.thingpedia.dialogue.transaction.sys_recommend_one;
#! vote: up
#! comment: test comment for dialogue turns
#!          additional
#!          lines
#! timestamp: XXXX-XX-XXTXX:XX:XX.XXXZ
U: \t $stop;
UT: $stop;
====
# test
#! timestamp: XXXX-XX-XXTXX:XX:XX.XXXZ
U: \t $dialogue @org.thingpedia.dialogue.transaction.notification("Lightbulb");
U: timer(base=$now, interval=1h) => @org.thingpedia.iot.light-bulb(id="io.home-assistant/lights.living_room_1"^^tt:device_id("Living Room")).set_power(power=enum off)
U: #[results=[
U:   { power=enum off }
U: ]];
UT: $dialogue @org.thingpedia.dialogue.transaction.notification("Lightbulb");
UT: timer(base=$now, interval=1h) => @org.thingpedia.iot.light-bulb(id="io.home-assistant/lights.living_room_1"^^tt:device_id("Living Room")).set_power(power=enum off)
UT: #[results=[
UT:   { power=enum off }
UT: ]];
C: $dialogue @org.thingpedia.dialogue.transaction.notification("Lightbulb");
C: timer(base=$now, interval=1h) => @org.thingpedia.iot.light-bulb(id="io.home-assistant/lights.living_room_1"^^tt:device_id("Living Room")).set_power(power=enum off)
C: #[results=[
C:   { power=enum off }
C: ]];
#! timestamp: XXXX-XX-XXTXX:XX:XX.XXXZ
A: Notification from Lightbulb: I turned off your Living Room light bulb.
AT: $dialogue @org.thingpedia.dialogue.transaction.sys_action_success;
#! vote: down
#! comment: test comment for dialogue turns
#!          additional
#!          lines
#! timestamp: XXXX-XX-XXTXX:XX:XX.XXXZ
U: \t $stop;
UT: $stop;
====
# test
#! timestamp: XXXX-XX-XXTXX:XX:XX.XXXZ
U: \t @com.yelp.restaurant()[1 : 3];
UT: $dialogue @org.thingpedia.dialogue.transaction.execute;
UT: @com.yelp.restaurant()[1 : 3];
C: $dialogue @org.thingpedia.dialogue.transaction.execute;
C: @com.yelp.restaurant()[1 : 3]
C: #[results=[
C:   { id="vhfPni9pci29SEHrN1OtRg"^^com.yelp:restaurant("Ramen Nagi"), image_url="https://s3-media3.fl.yelpcdn.com/bphoto/OKCXWIEFIkNdvkqETl0Bqw/o.jpg"^^tt:picture, link="https://www.yelp.com/biz/ramen-nagi-palo-alto?adjust_creative=hejPBQRox5iXtqGPiDw4dg&utm_campaign=yelp_api_v3&utm_medium=api_v3_business_search&utm_source=hejPBQRox5iXtqGPiDw4dg"^^tt:url, cuisines=["ramen"^^com.yelp:restaurant_cuisine("Ramen"), "noodles"^^com.yelp:restaurant_cuisine("Noodles")], price=enum moderate, rating=4.5, reviewCount=1625, geo=new Location(37.445523, -122.1607073261) },
C:   { id="1vMgajRAI3lYwuCeGX58oQ"^^com.yelp:restaurant("Evvia Estiatorio"), image_url="https://s3-media3.fl.yelpcdn.com/bphoto/Q3lgbcNuRbdrITtLN5CQgQ/o.jpg"^^tt:picture, link="https://www.yelp.com/biz/evvia-estiatorio-palo-alto?adjust_creative=hejPBQRox5iXtqGPiDw4dg&utm_campaign=yelp_api_v3&utm_medium=api_v3_business_search&utm_source=hejPBQRox5iXtqGPiDw4dg"^^tt:url, cuisines=["greek"^^com.yelp:restaurant_cuisine("Greek")], price=enum expensive, rating=4.5, reviewCount=2393, geo=new Location(37.445077, -122.163778), phone="+16503260983"^^tt:phone_number },
C:   { id="KyU7XWDPclmZ3BpdIsd_0Q"^^com.yelp:restaurant("Oren's Hummus"), image_url="https://s3-media3.fl.yelpcdn.com/bphoto/vOWdAh4DKhMisL0K4YzXtA/o.jpg"^^tt:picture, link="https://www.yelp.com/biz/orens-hummus-palo-alto?adjust_creative=hejPBQRox5iXtqGPiDw4dg&utm_campaign=yelp_api_v3&utm_medium=api_v3_business_search&utm_source=hejPBQRox5iXtqGPiDw4dg"^^tt:url, cuisines=["mediterranean"^^com.yelp:restaurant_cuisine("Mediterranean"), "mideastern"^^com.yelp:restaurant_cuisine("Middle Eastern")], price=enum moderate, rating=4, reviewCount=2248, geo=new Location(37.445717, -122.162173), phone="+16507526492"^^tt:phone_number }
C: ]];
#! timestamp: XXXX-XX-XXTXX:XX:XX.XXXZ
A: I see Ramen Nagi, Evvia Estiatorio, and Oren's Hummus. Ramen Nagi is a restaurant rated 4.5 star, Evvia Estiatorio is rated 4.5 star, and Oren's Hummus is rated 4 star.
AT: $dialogue @org.thingpedia.dialogue.transaction.sys_recommend_three;
#! timestamp: XXXX-XX-XXTXX:XX:XX.XXXZ
U: \t [reviewCount] of @com.yelp.restaurant()[1 : 3];
UT: $dialogue @org.thingpedia.dialogue.transaction.execute;
UT: [reviewCount] of @com.yelp.restaurant()[1 : 3];
C: $dialogue @org.thingpedia.dialogue.transaction.execute;
C: @com.yelp.restaurant()[1 : 3]
C: #[results=[
C:   { id="vhfPni9pci29SEHrN1OtRg"^^com.yelp:restaurant("Ramen Nagi"), image_url="https://s3-media3.fl.yelpcdn.com/bphoto/OKCXWIEFIkNdvkqETl0Bqw/o.jpg"^^tt:picture, link="https://www.yelp.com/biz/ramen-nagi-palo-alto?adjust_creative=hejPBQRox5iXtqGPiDw4dg&utm_campaign=yelp_api_v3&utm_medium=api_v3_business_search&utm_source=hejPBQRox5iXtqGPiDw4dg"^^tt:url, cuisines=["ramen"^^com.yelp:restaurant_cuisine("Ramen"), "noodles"^^com.yelp:restaurant_cuisine("Noodles")], price=enum moderate, rating=4.5, reviewCount=1625, geo=new Location(37.445523, -122.1607073261) },
C:   { id="1vMgajRAI3lYwuCeGX58oQ"^^com.yelp:restaurant("Evvia Estiatorio"), image_url="https://s3-media3.fl.yelpcdn.com/bphoto/Q3lgbcNuRbdrITtLN5CQgQ/o.jpg"^^tt:picture, link="https://www.yelp.com/biz/evvia-estiatorio-palo-alto?adjust_creative=hejPBQRox5iXtqGPiDw4dg&utm_campaign=yelp_api_v3&utm_medium=api_v3_business_search&utm_source=hejPBQRox5iXtqGPiDw4dg"^^tt:url, cuisines=["greek"^^com.yelp:restaurant_cuisine("Greek")], price=enum expensive, rating=4.5, reviewCount=2393, geo=new Location(37.445077, -122.163778), phone="+16503260983"^^tt:phone_number },
C:   { id="KyU7XWDPclmZ3BpdIsd_0Q"^^com.yelp:restaurant("Oren's Hummus"), image_url="https://s3-media3.fl.yelpcdn.com/bphoto/vOWdAh4DKhMisL0K4YzXtA/o.jpg"^^tt:picture, link="https://www.yelp.com/biz/orens-hummus-palo-alto?adjust_creative=hejPBQRox5iXtqGPiDw4dg&utm_campaign=yelp_api_v3&utm_medium=api_v3_business_search&utm_source=hejPBQRox5iXtqGPiDw4dg"^^tt:url, cuisines=["mediterranean"^^com.yelp:restaurant_cuisine("Mediterranean"), "mideastern"^^com.yelp:restaurant_cuisine("Middle Eastern")], price=enum moderate, rating=4, reviewCount=2248, geo=new Location(37.445717, -122.162173), phone="+16507526492"^^tt:phone_number }
C: ]];
C: [reviewCount] of @com.yelp.restaurant()[1 : 3]
C: #[results=[
C:   { id="vhfPni9pci29SEHrN1OtRg"^^com.yelp:restaurant("Ramen Nagi"), reviewCount=1625 },
C:   { id="1vMgajRAI3lYwuCeGX58oQ"^^com.yelp:restaurant("Evvia Estiatorio"), reviewCount=2393 },
C:   { id="KyU7XWDPclmZ3BpdIsd_0Q"^^com.yelp:restaurant("Oren's Hummus"), reviewCount=2248 }
C: ]];
#! timestamp: XXXX-XX-XXTXX:XX:XX.XXXZ
A: Ramen Nagi is a restaurant with 1,625 reviews, Evvia Estiatorio has 2,393 reviews, and Oren's Hummus has 2,248 reviews.
AT: $dialogue @org.thingpedia.dialogue.transaction.sys_recommend_three;
#! vote: up
#! comment: test comment for dialogue turns
#!          additional
#!          lines
#! timestamp: XXXX-XX-XXTXX:XX:XX.XXXZ
U: \t $stop;
UT: $stop;
====
# test
#! timestamp: XXXX-XX-XXTXX:XX:XX.XXXZ
U: \t $dialogue @org.thingpedia.dialogue.transaction.execute;
U: timer(base=$now, interval=1h) => @com.thecatapi.get();
UT: $dialogue @org.thingpedia.dialogue.transaction.execute;
UT: timer(base=$now, interval=1h) => @com.thecatapi.get();
#! timestamp: XXXX-XX-XXTXX:XX:XX.XXXZ
A: What is your phone number?
#! vote: down
#! comment: test comment for dialogue turns
#!          additional
#!          lines
====
# test
#! timestamp: XXXX-XX-XXTXX:XX:XX.XXXZ
U: \t $dialogue @org.thingpedia.dialogue.transaction.execute;
U: @com.twitter.post();
UT: $dialogue @org.thingpedia.dialogue.transaction.execute;
UT: @com.twitter.post();
#! timestamp: XXXX-XX-XXTXX:XX:XX.XXXZ
A: To use this command you must first create a personal Genie account.
#! vote: up
#! comment: test comment for dialogue turns
#!          additional
#!          lines
====
# test
#! timestamp: XXXX-XX-XXTXX:XX:XX.XXXZ
U: \t $stop;
UT: $stop;
====
# test
#! timestamp: XXXX-XX-XXTXX:XX:XX.XXXZ
U: \t $dialogue @org.thingpedia.dialogue.transaction.notification("some app");
U: monitor(@org.thingpedia.builtin.test.get_data(count=2, size=10byte)) => @org.thingpedia.builtin.test.dup_data(data_in=data)
U: #[results=[
U:   { data_in="!!!!!!!!!!", data_out="!!!!!!!!!!!!!!!!!!!!", count=2, size=10, data="!!!!!!!!!!" }
U: ]];
UT: $dialogue @org.thingpedia.dialogue.transaction.notification("some app");
UT: monitor(@org.thingpedia.builtin.test.get_data(count=2, size=10byte)) => @org.thingpedia.builtin.test.dup_data(data_in=data)
UT: #[results=[
UT:   { data_in="!!!!!!!!!!", data_out="!!!!!!!!!!!!!!!!!!!!", count=2, size=10, data="!!!!!!!!!!" }
UT: ]];
C: $dialogue @org.thingpedia.dialogue.transaction.notification("some app");
C: monitor(@org.thingpedia.builtin.test.get_data(count=2, size=10byte)) => @org.thingpedia.builtin.test.dup_data(data_in=data)
C: #[results=[
C:   { data_in="!!!!!!!!!!", data_out="!!!!!!!!!!!!!!!!!!!!", count=2, size=10, data="!!!!!!!!!!" }
C: ]];
#! timestamp: XXXX-XX-XXTXX:XX:XX.XXXZ
A: Notification from some app: the answer is !!!!!!!!!!!!!!!!!!!!
AT: $dialogue @org.thingpedia.dialogue.transaction.sys_recommend_one;
#! vote: down
#! comment: test comment for dialogue turns
#!          additional
#!          lines
#! timestamp: XXXX-XX-XXTXX:XX:XX.XXXZ
U: \t $stop;
UT: $stop;
====
# test
#! timestamp: XXXX-XX-XXTXX:XX:XX.XXXZ
U: \t @org.thingpedia.iot.switch.state();
UT: $dialogue @org.thingpedia.dialogue.transaction.execute;
UT: @org.thingpedia.iot.switch.state();
C: $dialogue @org.thingpedia.dialogue.transaction.execute;
C: @org.thingpedia.iot.switch(id="switch-bed1"^^tt:device_id("Bed Switch 1")).state()
C: #[results=[
C:   { state=enum off, __device="switch-bed1"^^tt:device_id("Bed Switch 1") }
C: ]];
#! timestamp: XXXX-XX-XXTXX:XX:XX.XXXZ
A: You have multiple switch devices. Which one do you want to use?
A: The Bed Switch 1 switch is off.
AT: $dialogue @org.thingpedia.dialogue.transaction.sys_display_result;
#! timestamp: XXXX-XX-XXTXX:XX:XX.XXXZ
U: \t @org.thingpedia.iot.switch(name="kitchen").state();
UT: $dialogue @org.thingpedia.dialogue.transaction.execute;
UT: @org.thingpedia.iot.switch(name="kitchen").state();
C: $dialogue @org.thingpedia.dialogue.transaction.execute;
C: @org.thingpedia.iot.switch(id="switch-bed1"^^tt:device_id("Bed Switch 1")).state()
C: #[results=[
C:   { state=enum off, __device="switch-bed1"^^tt:device_id("Bed Switch 1") }
C: ]];
C: @org.thingpedia.iot.switch(id="switch-kitchen"^^tt:device_id("Kitchen Switches")).state()
C: #[results=[
C:   { state=enum off, __device="switch-kitchen"^^tt:device_id("Kitchen Switches") }
C: ]];
#! timestamp: XXXX-XX-XXTXX:XX:XX.XXXZ
A: The Kitchen Switches switch is off.
AT: $dialogue @org.thingpedia.dialogue.transaction.sys_display_result;
#! timestamp: XXXX-XX-XXTXX:XX:XX.XXXZ
U: \t @org.thingpedia.iot.switch(all=true).state();
UT: $dialogue @org.thingpedia.dialogue.transaction.execute;
UT: @org.thingpedia.iot.switch(all=true).state();
C: $dialogue @org.thingpedia.dialogue.transaction.execute;
C: @org.thingpedia.iot.switch(id="switch-bed1"^^tt:device_id("Bed Switch 1")).state()
C: #[results=[
C:   { state=enum off, __device="switch-bed1"^^tt:device_id("Bed Switch 1") }
C: ]];
C: @org.thingpedia.iot.switch(id="switch-kitchen"^^tt:device_id("Kitchen Switches")).state()
C: #[results=[
C:   { state=enum off, __device="switch-kitchen"^^tt:device_id("Kitchen Switches") }
C: ]];
C: @org.thingpedia.iot.switch(all=true).state()
C: #[results=[
C:   { state=enum on, __device="str:ENTITY_tt:device_id::0:"^^tt:device_id("Simulated Device org.thingpedia.iot.switch 0") },
C:   { state=enum on, __device="str:ENTITY_tt:device_id::1:"^^tt:device_id("Simulated Device org.thingpedia.iot.switch 1") },
C:   { state=enum on, __device="str:ENTITY_tt:device_id::2:"^^tt:device_id("Simulated Device org.thingpedia.iot.switch 2") },
C:   { state=enum off, __device="str:ENTITY_tt:device_id::3:"^^tt:device_id("Simulated Device org.thingpedia.iot.switch 3") },
C:   { state=enum on, __device="str:ENTITY_tt:device_id::4:"^^tt:device_id("Simulated Device org.thingpedia.iot.switch 4") },
C:   { state=enum on, __device="str:ENTITY_tt:device_id::5:"^^tt:device_id("Simulated Device org.thingpedia.iot.switch 5") }
C: ]];
#! timestamp: XXXX-XX-XXTXX:XX:XX.XXXZ
A: The Simulated Device org.thingpedia.iot.switch 0 switch is on. The Simulated Device org.thingpedia.iot.switch 1 switch is on. The Simulated Device org.thingpedia.iot.switch 2 switch is on. The Simulated Device org.thingpedia.iot.switch 3 switch is off. The Simulated Device org.thingpedia.iot.switch 4 switch is on.
AT: $dialogue @org.thingpedia.dialogue.transaction.sys_display_result;
#! timestamp: XXXX-XX-XXTXX:XX:XX.XXXZ
U: \t @org.thingpedia.iot.switch(all=true, name="bed").state();
UT: $dialogue @org.thingpedia.dialogue.transaction.execute;
UT: @org.thingpedia.iot.switch(all=true, name="bed").state();
C: $dialogue @org.thingpedia.dialogue.transaction.execute;
C: @org.thingpedia.iot.switch(id="switch-bed1"^^tt:device_id("Bed Switch 1")).state()
C: #[results=[
C:   { state=enum off, __device="switch-bed1"^^tt:device_id("Bed Switch 1") }
C: ]];
C: @org.thingpedia.iot.switch(id="switch-kitchen"^^tt:device_id("Kitchen Switches")).state()
C: #[results=[
C:   { state=enum off, __device="switch-kitchen"^^tt:device_id("Kitchen Switches") }
C: ]];
C: @org.thingpedia.iot.switch(all=true).state()
C: #[results=[
C:   { state=enum on, __device="str:ENTITY_tt:device_id::0:"^^tt:device_id("Simulated Device org.thingpedia.iot.switch 0") },
C:   { state=enum on, __device="str:ENTITY_tt:device_id::1:"^^tt:device_id("Simulated Device org.thingpedia.iot.switch 1") },
C:   { state=enum on, __device="str:ENTITY_tt:device_id::2:"^^tt:device_id("Simulated Device org.thingpedia.iot.switch 2") },
C:   { state=enum off, __device="str:ENTITY_tt:device_id::3:"^^tt:device_id("Simulated Device org.thingpedia.iot.switch 3") },
C:   { state=enum on, __device="str:ENTITY_tt:device_id::4:"^^tt:device_id("Simulated Device org.thingpedia.iot.switch 4") },
C:   { state=enum on, __device="str:ENTITY_tt:device_id::5:"^^tt:device_id("Simulated Device org.thingpedia.iot.switch 5") }
C: ]];
C: @org.thingpedia.iot.switch(all=true, name="bed").state()
C: #[results=[
C:   { state=enum on, __device="str:ENTITY_tt:device_id::0:"^^tt:device_id("Simulated Device org.thingpedia.iot.switch 0") },
C:   { state=enum on, __device="str:ENTITY_tt:device_id::1:"^^tt:device_id("Simulated Device org.thingpedia.iot.switch 1") },
C:   { state=enum on, __device="str:ENTITY_tt:device_id::2:"^^tt:device_id("Simulated Device org.thingpedia.iot.switch 2") },
C:   { state=enum on, __device="str:ENTITY_tt:device_id::3:"^^tt:device_id("Simulated Device org.thingpedia.iot.switch 3") },
C:   { state=enum off, __device="str:ENTITY_tt:device_id::4:"^^tt:device_id("Simulated Device org.thingpedia.iot.switch 4") },
C:   { state=enum on, __device="str:ENTITY_tt:device_id::5:"^^tt:device_id("Simulated Device org.thingpedia.iot.switch 5") }
C: ]];
#! timestamp: XXXX-XX-XXTXX:XX:XX.XXXZ
A: The Simulated Device org.thingpedia.iot.switch 0 switch is on. The Simulated Device org.thingpedia.iot.switch 1 switch is on. The Simulated Device org.thingpedia.iot.switch 2 switch is on. The Simulated Device org.thingpedia.iot.switch 3 switch is on. The Simulated Device org.thingpedia.iot.switch 4 switch is off.
AT: $dialogue @org.thingpedia.dialogue.transaction.sys_display_result;
#! vote: up
#! comment: test comment for dialogue turns
#!          additional
#!          lines
#! timestamp: XXXX-XX-XXTXX:XX:XX.XXXZ
U: \t $stop;
UT: $stop;
====
# test
#! timestamp: XXXX-XX-XXTXX:XX:XX.XXXZ
U: \t $dialogue @org.thingpedia.dialogue.transaction.execute;
U: @com.yelp.restaurant() filter contains(cuisines, "chinese"^^com.yelp:restaurant_cuisine("Chinese")) && geo == new Location(37.4863239, -122.232523, "Redwood City, California")
U: #[results=[
U:   { id="dLbBSJeyN85FIzHxb6oYtg"^^com.yelp:restaurant("Crouching Tiger Restaurant & Bar"), image_url="https://s3-media2.fl.yelpcdn.com/bphoto/ve7XevVMUGbqXg3eZtRpgw/o.jpg"^^tt:picture, link="https://www.yelp.com/biz/crouching-tiger-restaurant-and-bar-redwood-city?adjust_creative=hejPBQRox5iXtqGPiDw4dg&utm_campaign=yelp_api_v3&utm_medium=api_v3_business_search&utm_source=hejPBQRox5iXtqGPiDw4dg"^^tt:url, cuisines=["chinese"^^com.yelp:restaurant_cuisine("Chinese")], price=enum moderate, rating=4, review_count=963, geo=new Location(37.48640133, -122.23424633, "2644 Broadway St, Redwood City, CA 94063"), phone="+16502988881"^^tt:phone_number },
U:   { id="aRu3VeiAZu4YKN9PvYvpYw"^^com.yelp:restaurant("I Dumpling"), image_url="https://s3-media3.fl.yelpcdn.com/bphoto/8__mq-BV_Xq6IKHhOH1_lA/o.jpg"^^tt:picture, link="https://www.yelp.com/biz/i-dumpling-redwood-city?adjust_creative=hejPBQRox5iXtqGPiDw4dg&utm_campaign=yelp_api_v3&utm_medium=api_v3_business_search&utm_source=hejPBQRox5iXtqGPiDw4dg"^^tt:url, cuisines=["chinese"^^com.yelp:restaurant_cuisine("Chinese"), "taiwanese"^^com.yelp:restaurant_cuisine("Taiwanese"), "seafood"^^com.yelp:restaurant_cuisine("Seafood")], price=enum cheap, rating=4, review_count=734, geo=new Location(37.486368908140925, -122.23466476656478, "2660 Broadway, Redwood City, CA 94063"), phone="+16505689789"^^tt:phone_number },
U:   { id="7WLVcOSqcBJZG36_rdI3CA"^^com.yelp:restaurant("Redwood Bistro"), image_url="https://s3-media2.fl.yelpcdn.com/bphoto/NZRObUQiHmKDkBRHIMaseQ/o.jpg"^^tt:picture, link="https://www.yelp.com/biz/redwood-bistro-redwood-city?adjust_creative=hejPBQRox5iXtqGPiDw4dg&utm_campaign=yelp_api_v3&utm_medium=api_v3_business_search&utm_source=hejPBQRox5iXtqGPiDw4dg"^^tt:url, cuisines=["chinese"^^com.yelp:restaurant_cuisine("Chinese")], price=enum moderate, rating=4.5, review_count=333, geo=new Location(37.48712, -122.23548, "711 El Camino Real, Redwood City, CA 94063"), phone="+16502169988"^^tt:phone_number },
U:   { id="uMu3grYWk3ERsw8fXlFGvw"^^com.yelp:restaurant("Panda Dumpling"), image_url="https://s3-media2.fl.yelpcdn.com/bphoto/Qheysge21koMREg8aTOCJA/o.jpg"^^tt:picture, link="https://www.yelp.com/biz/panda-dumpling-san-carlos?adjust_creative=hejPBQRox5iXtqGPiDw4dg&utm_campaign=yelp_api_v3&utm_medium=api_v3_business_search&utm_source=hejPBQRox5iXtqGPiDw4dg"^^tt:url, cuisines=["chinese"^^com.yelp:restaurant_cuisine("Chinese")], price=enum moderate, rating=4, review_count=630, geo=new Location(37.49904, -122.25199, "1195 Laurel St, San Carlos, CA 94070"), phone="+16505938888"^^tt:phone_number },
U:   { id="a6YM6lvO5ATmvnX3Ozdq9Q"^^com.yelp:restaurant("Hot Wok Bistro Too"), image_url="https://s3-media1.fl.yelpcdn.com/bphoto/JeGbwhkzpWZ2kkHUzFGaTQ/o.jpg"^^tt:picture, link="https://www.yelp.com/biz/hot-wok-bistro-too-san-carlos-2?adjust_creative=hejPBQRox5iXtqGPiDw4dg&utm_campaign=yelp_api_v3&utm_medium=api_v3_business_search&utm_source=hejPBQRox5iXtqGPiDw4dg"^^tt:url, cuisines=["chinese"^^com.yelp:restaurant_cuisine("Chinese")], price=enum cheap, rating=4, review_count=265, geo=new Location(37.4957223292802, -122.248010847522, "1541 Laurel St, San Carlos, CA 94070"), phone="+16506224979"^^tt:phone_number },
U:   { id="S8ecMU_Sx0esyI7YDC_5Yw"^^com.yelp:restaurant("Amazing Wok"), image_url="https://s3-media3.fl.yelpcdn.com/bphoto/PwbTj_RDUipr1ENVNMuyKA/o.jpg"^^tt:picture, link="https://www.yelp.com/biz/amazing-wok-san-carlos?adjust_creative=hejPBQRox5iXtqGPiDw4dg&utm_campaign=yelp_api_v3&utm_medium=api_v3_business_search&utm_source=hejPBQRox5iXtqGPiDw4dg"^^tt:url, cuisines=["chinese"^^com.yelp:restaurant_cuisine("Chinese")], price=enum moderate, rating=4, review_count=331, geo=new Location(37.49475, -122.24667, "1653 Laurel St, San Carlos, CA 94070"), phone="+16505952031"^^tt:phone_number },
U:   { id="bnKsZLJChHEnFV9g7mkxnA"^^com.yelp:restaurant("Yan's Garden"), image_url="https://s3-media3.fl.yelpcdn.com/bphoto/gwmPoE50BMxQFyV9SlJ5bw/o.jpg"^^tt:picture, link="https://www.yelp.com/biz/yans-garden-san-carlos?adjust_creative=hejPBQRox5iXtqGPiDw4dg&utm_campaign=yelp_api_v3&utm_medium=api_v3_business_search&utm_source=hejPBQRox5iXtqGPiDw4dg"^^tt:url, cuisines=["chinese"^^com.yelp:restaurant_cuisine("Chinese")], price=enum moderate, rating=4, review_count=378, geo=new Location(37.5028084428936, -122.256572279751, "885 Laurel St, San Carlos, CA 94070"), phone="+16505939777"^^tt:phone_number },
U:   { id="cYCXa_lfNmj-E7RiT11u6Q"^^com.yelp:restaurant("Red Hot Chilli Pepper"), image_url="https://s3-media4.fl.yelpcdn.com/bphoto/PUmvsVPC5g7GefjCcsz14A/o.jpg"^^tt:picture, link="https://www.yelp.com/biz/red-hot-chilli-pepper-san-carlos?adjust_creative=hejPBQRox5iXtqGPiDw4dg&utm_campaign=yelp_api_v3&utm_medium=api_v3_business_search&utm_source=hejPBQRox5iXtqGPiDw4dg"^^tt:url, cuisines=["chinese"^^com.yelp:restaurant_cuisine("Chinese"), "asianfusion"^^com.yelp:restaurant_cuisine("Asian Fusion"), "indpak"^^com.yelp:restaurant_cuisine("Indian")], price=enum moderate, rating=3.5, review_count=1249, geo=new Location(37.506844238722685, -122.26054660000001, "1125 San Carlos Ave, San Carlos, CA 94070"), phone="+16504533055"^^tt:phone_number },
U:   { id="NhrRXDU6LaTf1wwwuU0Odg"^^com.yelp:restaurant("Seapot 海中锅"), image_url="https://s3-media2.fl.yelpcdn.com/bphoto/xKaXHOTfFgH9Don6nCOwFw/o.jpg"^^tt:picture, link="https://www.yelp.com/biz/seapot-%E6%B5%B7%E4%B8%AD%E9%94%85-san-mateo?adjust_creative=hejPBQRox5iXtqGPiDw4dg&utm_campaign=yelp_api_v3&utm_medium=api_v3_business_search&utm_source=hejPBQRox5iXtqGPiDw4dg"^^tt:url, cuisines=["seafood"^^com.yelp:restaurant_cuisine("Seafood"), "hotpot"^^com.yelp:restaurant_cuisine("Hot Pot"), "chinese"^^com.yelp:restaurant_cuisine("Chinese")], price=enum moderate, rating=4, review_count=1425, geo=new Location(37.54851, -122.31128, "1952 S El Camino Real, San Mateo, CA 94403"), phone="+16503152827"^^tt:phone_number },
U:   { id="4Bn7z4IPxBk9dF3EpTqMQg"^^com.yelp:restaurant("Happy Lamb Hot Pot"), image_url="https://s3-media1.fl.yelpcdn.com/bphoto/7bmq96JdaoBLTieJL04efA/o.jpg"^^tt:picture, link="https://www.yelp.com/biz/happy-lamb-hot-pot-san-mateo?adjust_creative=hejPBQRox5iXtqGPiDw4dg&utm_campaign=yelp_api_v3&utm_medium=api_v3_business_search&utm_source=hejPBQRox5iXtqGPiDw4dg"^^tt:url, cuisines=["chinese"^^com.yelp:restaurant_cuisine("Chinese"), "mongolian"^^com.yelp:restaurant_cuisine("Mongolian"), "hotpot"^^com.yelp:restaurant_cuisine("Hot Pot")], price=enum moderate, rating=4, review_count=1511, geo=new Location(37.5656637, -122.3237292, "215 S Ellsworth Ave, San Mateo, CA 94401"), phone="+16503432566"^^tt:phone_number }
U: ]]
U: #[count=38];
UT: $dialogue @org.thingpedia.dialogue.transaction.execute;
UT: @com.yelp.restaurant() filter contains(cuisines, "chinese"^^com.yelp:restaurant_cuisine("Chinese")) && geo == new Location(37.4863239, -122.232523, "Redwood City, California")
UT: #[results=[
UT:   { id="dLbBSJeyN85FIzHxb6oYtg"^^com.yelp:restaurant("Crouching Tiger Restaurant & Bar"), image_url="https://s3-media2.fl.yelpcdn.com/bphoto/ve7XevVMUGbqXg3eZtRpgw/o.jpg"^^tt:picture, link="https://www.yelp.com/biz/crouching-tiger-restaurant-and-bar-redwood-city?adjust_creative=hejPBQRox5iXtqGPiDw4dg&utm_campaign=yelp_api_v3&utm_medium=api_v3_business_search&utm_source=hejPBQRox5iXtqGPiDw4dg"^^tt:url, cuisines=["chinese"^^com.yelp:restaurant_cuisine("Chinese")], price=enum moderate, rating=4, review_count=963, geo=new Location(37.48640133, -122.23424633, "2644 Broadway St, Redwood City, CA 94063"), phone="+16502988881"^^tt:phone_number },
UT:   { id="aRu3VeiAZu4YKN9PvYvpYw"^^com.yelp:restaurant("I Dumpling"), image_url="https://s3-media3.fl.yelpcdn.com/bphoto/8__mq-BV_Xq6IKHhOH1_lA/o.jpg"^^tt:picture, link="https://www.yelp.com/biz/i-dumpling-redwood-city?adjust_creative=hejPBQRox5iXtqGPiDw4dg&utm_campaign=yelp_api_v3&utm_medium=api_v3_business_search&utm_source=hejPBQRox5iXtqGPiDw4dg"^^tt:url, cuisines=["chinese"^^com.yelp:restaurant_cuisine("Chinese"), "taiwanese"^^com.yelp:restaurant_cuisine("Taiwanese"), "seafood"^^com.yelp:restaurant_cuisine("Seafood")], price=enum cheap, rating=4, review_count=734, geo=new Location(37.486368908140925, -122.23466476656478, "2660 Broadway, Redwood City, CA 94063"), phone="+16505689789"^^tt:phone_number },
UT:   { id="7WLVcOSqcBJZG36_rdI3CA"^^com.yelp:restaurant("Redwood Bistro"), image_url="https://s3-media2.fl.yelpcdn.com/bphoto/NZRObUQiHmKDkBRHIMaseQ/o.jpg"^^tt:picture, link="https://www.yelp.com/biz/redwood-bistro-redwood-city?adjust_creative=hejPBQRox5iXtqGPiDw4dg&utm_campaign=yelp_api_v3&utm_medium=api_v3_business_search&utm_source=hejPBQRox5iXtqGPiDw4dg"^^tt:url, cuisines=["chinese"^^com.yelp:restaurant_cuisine("Chinese")], price=enum moderate, rating=4.5, review_count=333, geo=new Location(37.48712, -122.23548, "711 El Camino Real, Redwood City, CA 94063"), phone="+16502169988"^^tt:phone_number },
UT:   { id="uMu3grYWk3ERsw8fXlFGvw"^^com.yelp:restaurant("Panda Dumpling"), image_url="https://s3-media2.fl.yelpcdn.com/bphoto/Qheysge21koMREg8aTOCJA/o.jpg"^^tt:picture, link="https://www.yelp.com/biz/panda-dumpling-san-carlos?adjust_creative=hejPBQRox5iXtqGPiDw4dg&utm_campaign=yelp_api_v3&utm_medium=api_v3_business_search&utm_source=hejPBQRox5iXtqGPiDw4dg"^^tt:url, cuisines=["chinese"^^com.yelp:restaurant_cuisine("Chinese")], price=enum moderate, rating=4, review_count=630, geo=new Location(37.49904, -122.25199, "1195 Laurel St, San Carlos, CA 94070"), phone="+16505938888"^^tt:phone_number },
UT:   { id="a6YM6lvO5ATmvnX3Ozdq9Q"^^com.yelp:restaurant("Hot Wok Bistro Too"), image_url="https://s3-media1.fl.yelpcdn.com/bphoto/JeGbwhkzpWZ2kkHUzFGaTQ/o.jpg"^^tt:picture, link="https://www.yelp.com/biz/hot-wok-bistro-too-san-carlos-2?adjust_creative=hejPBQRox5iXtqGPiDw4dg&utm_campaign=yelp_api_v3&utm_medium=api_v3_business_search&utm_source=hejPBQRox5iXtqGPiDw4dg"^^tt:url, cuisines=["chinese"^^com.yelp:restaurant_cuisine("Chinese")], price=enum cheap, rating=4, review_count=265, geo=new Location(37.4957223292802, -122.248010847522, "1541 Laurel St, San Carlos, CA 94070"), phone="+16506224979"^^tt:phone_number },
UT:   { id="S8ecMU_Sx0esyI7YDC_5Yw"^^com.yelp:restaurant("Amazing Wok"), image_url="https://s3-media3.fl.yelpcdn.com/bphoto/PwbTj_RDUipr1ENVNMuyKA/o.jpg"^^tt:picture, link="https://www.yelp.com/biz/amazing-wok-san-carlos?adjust_creative=hejPBQRox5iXtqGPiDw4dg&utm_campaign=yelp_api_v3&utm_medium=api_v3_business_search&utm_source=hejPBQRox5iXtqGPiDw4dg"^^tt:url, cuisines=["chinese"^^com.yelp:restaurant_cuisine("Chinese")], price=enum moderate, rating=4, review_count=331, geo=new Location(37.49475, -122.24667, "1653 Laurel St, San Carlos, CA 94070"), phone="+16505952031"^^tt:phone_number },
UT:   { id="bnKsZLJChHEnFV9g7mkxnA"^^com.yelp:restaurant("Yan's Garden"), image_url="https://s3-media3.fl.yelpcdn.com/bphoto/gwmPoE50BMxQFyV9SlJ5bw/o.jpg"^^tt:picture, link="https://www.yelp.com/biz/yans-garden-san-carlos?adjust_creative=hejPBQRox5iXtqGPiDw4dg&utm_campaign=yelp_api_v3&utm_medium=api_v3_business_search&utm_source=hejPBQRox5iXtqGPiDw4dg"^^tt:url, cuisines=["chinese"^^com.yelp:restaurant_cuisine("Chinese")], price=enum moderate, rating=4, review_count=378, geo=new Location(37.5028084428936, -122.256572279751, "885 Laurel St, San Carlos, CA 94070"), phone="+16505939777"^^tt:phone_number },
UT:   { id="cYCXa_lfNmj-E7RiT11u6Q"^^com.yelp:restaurant("Red Hot Chilli Pepper"), image_url="https://s3-media4.fl.yelpcdn.com/bphoto/PUmvsVPC5g7GefjCcsz14A/o.jpg"^^tt:picture, link="https://www.yelp.com/biz/red-hot-chilli-pepper-san-carlos?adjust_creative=hejPBQRox5iXtqGPiDw4dg&utm_campaign=yelp_api_v3&utm_medium=api_v3_business_search&utm_source=hejPBQRox5iXtqGPiDw4dg"^^tt:url, cuisines=["chinese"^^com.yelp:restaurant_cuisine("Chinese"), "asianfusion"^^com.yelp:restaurant_cuisine("Asian Fusion"), "indpak"^^com.yelp:restaurant_cuisine("Indian")], price=enum moderate, rating=3.5, review_count=1249, geo=new Location(37.506844238722685, -122.26054660000001, "1125 San Carlos Ave, San Carlos, CA 94070"), phone="+16504533055"^^tt:phone_number },
UT:   { id="NhrRXDU6LaTf1wwwuU0Odg"^^com.yelp:restaurant("Seapot 海中锅"), image_url="https://s3-media2.fl.yelpcdn.com/bphoto/xKaXHOTfFgH9Don6nCOwFw/o.jpg"^^tt:picture, link="https://www.yelp.com/biz/seapot-%E6%B5%B7%E4%B8%AD%E9%94%85-san-mateo?adjust_creative=hejPBQRox5iXtqGPiDw4dg&utm_campaign=yelp_api_v3&utm_medium=api_v3_business_search&utm_source=hejPBQRox5iXtqGPiDw4dg"^^tt:url, cuisines=["seafood"^^com.yelp:restaurant_cuisine("Seafood"), "hotpot"^^com.yelp:restaurant_cuisine("Hot Pot"), "chinese"^^com.yelp:restaurant_cuisine("Chinese")], price=enum moderate, rating=4, review_count=1425, geo=new Location(37.54851, -122.31128, "1952 S El Camino Real, San Mateo, CA 94403"), phone="+16503152827"^^tt:phone_number },
UT:   { id="4Bn7z4IPxBk9dF3EpTqMQg"^^com.yelp:restaurant("Happy Lamb Hot Pot"), image_url="https://s3-media1.fl.yelpcdn.com/bphoto/7bmq96JdaoBLTieJL04efA/o.jpg"^^tt:picture, link="https://www.yelp.com/biz/happy-lamb-hot-pot-san-mateo?adjust_creative=hejPBQRox5iXtqGPiDw4dg&utm_campaign=yelp_api_v3&utm_medium=api_v3_business_search&utm_source=hejPBQRox5iXtqGPiDw4dg"^^tt:url, cuisines=["chinese"^^com.yelp:restaurant_cuisine("Chinese"), "mongolian"^^com.yelp:restaurant_cuisine("Mongolian"), "hotpot"^^com.yelp:restaurant_cuisine("Hot Pot")], price=enum moderate, rating=4, review_count=1511, geo=new Location(37.5656637, -122.3237292, "215 S Ellsworth Ave, San Mateo, CA 94401"), phone="+16503432566"^^tt:phone_number }
UT: ]]
UT: #[count=38];
C: $dialogue @org.thingpedia.dialogue.transaction.execute;
C: @com.yelp.restaurant() filter contains(cuisines, "chinese"^^com.yelp:restaurant_cuisine("Chinese")) && geo == new Location(37.4863239, -122.232523, "Redwood City, California")
C: #[results=[
C:   { id="dLbBSJeyN85FIzHxb6oYtg"^^com.yelp:restaurant("Crouching Tiger Restaurant & Bar"), image_url="https://s3-media2.fl.yelpcdn.com/bphoto/ve7XevVMUGbqXg3eZtRpgw/o.jpg"^^tt:picture, link="https://www.yelp.com/biz/crouching-tiger-restaurant-and-bar-redwood-city?adjust_creative=hejPBQRox5iXtqGPiDw4dg&utm_campaign=yelp_api_v3&utm_medium=api_v3_business_search&utm_source=hejPBQRox5iXtqGPiDw4dg"^^tt:url, cuisines=["chinese"^^com.yelp:restaurant_cuisine("Chinese")], price=enum moderate, rating=4, review_count=963, geo=new Location(37.48640133, -122.23424633, "2644 Broadway St, Redwood City, CA 94063"), phone="+16502988881"^^tt:phone_number },
C:   { id="aRu3VeiAZu4YKN9PvYvpYw"^^com.yelp:restaurant("I Dumpling"), image_url="https://s3-media3.fl.yelpcdn.com/bphoto/8__mq-BV_Xq6IKHhOH1_lA/o.jpg"^^tt:picture, link="https://www.yelp.com/biz/i-dumpling-redwood-city?adjust_creative=hejPBQRox5iXtqGPiDw4dg&utm_campaign=yelp_api_v3&utm_medium=api_v3_business_search&utm_source=hejPBQRox5iXtqGPiDw4dg"^^tt:url, cuisines=["chinese"^^com.yelp:restaurant_cuisine("Chinese"), "taiwanese"^^com.yelp:restaurant_cuisine("Taiwanese"), "seafood"^^com.yelp:restaurant_cuisine("Seafood")], price=enum cheap, rating=4, review_count=734, geo=new Location(37.486368908140925, -122.23466476656478, "2660 Broadway, Redwood City, CA 94063"), phone="+16505689789"^^tt:phone_number },
C:   { id="7WLVcOSqcBJZG36_rdI3CA"^^com.yelp:restaurant("Redwood Bistro"), image_url="https://s3-media2.fl.yelpcdn.com/bphoto/NZRObUQiHmKDkBRHIMaseQ/o.jpg"^^tt:picture, link="https://www.yelp.com/biz/redwood-bistro-redwood-city?adjust_creative=hejPBQRox5iXtqGPiDw4dg&utm_campaign=yelp_api_v3&utm_medium=api_v3_business_search&utm_source=hejPBQRox5iXtqGPiDw4dg"^^tt:url, cuisines=["chinese"^^com.yelp:restaurant_cuisine("Chinese")], price=enum moderate, rating=4.5, review_count=333, geo=new Location(37.48712, -122.23548, "711 El Camino Real, Redwood City, CA 94063"), phone="+16502169988"^^tt:phone_number },
C:   { id="uMu3grYWk3ERsw8fXlFGvw"^^com.yelp:restaurant("Panda Dumpling"), image_url="https://s3-media2.fl.yelpcdn.com/bphoto/Qheysge21koMREg8aTOCJA/o.jpg"^^tt:picture, link="https://www.yelp.com/biz/panda-dumpling-san-carlos?adjust_creative=hejPBQRox5iXtqGPiDw4dg&utm_campaign=yelp_api_v3&utm_medium=api_v3_business_search&utm_source=hejPBQRox5iXtqGPiDw4dg"^^tt:url, cuisines=["chinese"^^com.yelp:restaurant_cuisine("Chinese")], price=enum moderate, rating=4, review_count=630, geo=new Location(37.49904, -122.25199, "1195 Laurel St, San Carlos, CA 94070"), phone="+16505938888"^^tt:phone_number },
C:   { id="a6YM6lvO5ATmvnX3Ozdq9Q"^^com.yelp:restaurant("Hot Wok Bistro Too"), image_url="https://s3-media1.fl.yelpcdn.com/bphoto/JeGbwhkzpWZ2kkHUzFGaTQ/o.jpg"^^tt:picture, link="https://www.yelp.com/biz/hot-wok-bistro-too-san-carlos-2?adjust_creative=hejPBQRox5iXtqGPiDw4dg&utm_campaign=yelp_api_v3&utm_medium=api_v3_business_search&utm_source=hejPBQRox5iXtqGPiDw4dg"^^tt:url, cuisines=["chinese"^^com.yelp:restaurant_cuisine("Chinese")], price=enum cheap, rating=4, review_count=265, geo=new Location(37.4957223292802, -122.248010847522, "1541 Laurel St, San Carlos, CA 94070"), phone="+16506224979"^^tt:phone_number },
C:   { id="S8ecMU_Sx0esyI7YDC_5Yw"^^com.yelp:restaurant("Amazing Wok"), image_url="https://s3-media3.fl.yelpcdn.com/bphoto/PwbTj_RDUipr1ENVNMuyKA/o.jpg"^^tt:picture, link="https://www.yelp.com/biz/amazing-wok-san-carlos?adjust_creative=hejPBQRox5iXtqGPiDw4dg&utm_campaign=yelp_api_v3&utm_medium=api_v3_business_search&utm_source=hejPBQRox5iXtqGPiDw4dg"^^tt:url, cuisines=["chinese"^^com.yelp:restaurant_cuisine("Chinese")], price=enum moderate, rating=4, review_count=331, geo=new Location(37.49475, -122.24667, "1653 Laurel St, San Carlos, CA 94070"), phone="+16505952031"^^tt:phone_number },
C:   { id="bnKsZLJChHEnFV9g7mkxnA"^^com.yelp:restaurant("Yan's Garden"), image_url="https://s3-media3.fl.yelpcdn.com/bphoto/gwmPoE50BMxQFyV9SlJ5bw/o.jpg"^^tt:picture, link="https://www.yelp.com/biz/yans-garden-san-carlos?adjust_creative=hejPBQRox5iXtqGPiDw4dg&utm_campaign=yelp_api_v3&utm_medium=api_v3_business_search&utm_source=hejPBQRox5iXtqGPiDw4dg"^^tt:url, cuisines=["chinese"^^com.yelp:restaurant_cuisine("Chinese")], price=enum moderate, rating=4, review_count=378, geo=new Location(37.5028084428936, -122.256572279751, "885 Laurel St, San Carlos, CA 94070"), phone="+16505939777"^^tt:phone_number },
C:   { id="cYCXa_lfNmj-E7RiT11u6Q"^^com.yelp:restaurant("Red Hot Chilli Pepper"), image_url="https://s3-media4.fl.yelpcdn.com/bphoto/PUmvsVPC5g7GefjCcsz14A/o.jpg"^^tt:picture, link="https://www.yelp.com/biz/red-hot-chilli-pepper-san-carlos?adjust_creative=hejPBQRox5iXtqGPiDw4dg&utm_campaign=yelp_api_v3&utm_medium=api_v3_business_search&utm_source=hejPBQRox5iXtqGPiDw4dg"^^tt:url, cuisines=["chinese"^^com.yelp:restaurant_cuisine("Chinese"), "asianfusion"^^com.yelp:restaurant_cuisine("Asian Fusion"), "indpak"^^com.yelp:restaurant_cuisine("Indian")], price=enum moderate, rating=3.5, review_count=1249, geo=new Location(37.506844238722685, -122.26054660000001, "1125 San Carlos Ave, San Carlos, CA 94070"), phone="+16504533055"^^tt:phone_number },
C:   { id="NhrRXDU6LaTf1wwwuU0Odg"^^com.yelp:restaurant("Seapot 海中锅"), image_url="https://s3-media2.fl.yelpcdn.com/bphoto/xKaXHOTfFgH9Don6nCOwFw/o.jpg"^^tt:picture, link="https://www.yelp.com/biz/seapot-%E6%B5%B7%E4%B8%AD%E9%94%85-san-mateo?adjust_creative=hejPBQRox5iXtqGPiDw4dg&utm_campaign=yelp_api_v3&utm_medium=api_v3_business_search&utm_source=hejPBQRox5iXtqGPiDw4dg"^^tt:url, cuisines=["seafood"^^com.yelp:restaurant_cuisine("Seafood"), "hotpot"^^com.yelp:restaurant_cuisine("Hot Pot"), "chinese"^^com.yelp:restaurant_cuisine("Chinese")], price=enum moderate, rating=4, review_count=1425, geo=new Location(37.54851, -122.31128, "1952 S El Camino Real, San Mateo, CA 94403"), phone="+16503152827"^^tt:phone_number },
C:   { id="4Bn7z4IPxBk9dF3EpTqMQg"^^com.yelp:restaurant("Happy Lamb Hot Pot"), image_url="https://s3-media1.fl.yelpcdn.com/bphoto/7bmq96JdaoBLTieJL04efA/o.jpg"^^tt:picture, link="https://www.yelp.com/biz/happy-lamb-hot-pot-san-mateo?adjust_creative=hejPBQRox5iXtqGPiDw4dg&utm_campaign=yelp_api_v3&utm_medium=api_v3_business_search&utm_source=hejPBQRox5iXtqGPiDw4dg"^^tt:url, cuisines=["chinese"^^com.yelp:restaurant_cuisine("Chinese"), "mongolian"^^com.yelp:restaurant_cuisine("Mongolian"), "hotpot"^^com.yelp:restaurant_cuisine("Hot Pot")], price=enum moderate, rating=4, review_count=1511, geo=new Location(37.5656637, -122.3237292, "215 S Ellsworth Ave, San Mateo, CA 94401"), phone="+16503432566"^^tt:phone_number }
C: ]]
C: #[count=38];
#! timestamp: XXXX-XX-XXTXX:XX:XX.XXXZ
A: I see Crouching Tiger Restaurant & Bar and I Dumpling. Both are restaurants rated 4 star with Chinese food.
AT: $dialogue @org.thingpedia.dialogue.transaction.sys_recommend_two;
#! vote: down
#! comment: test comment for dialogue turns
#!          additional
#!          lines
#! timestamp: XXXX-XX-XXTXX:XX:XX.XXXZ
U: \t $stop;
UT: $stop;
====
# test
#! timestamp: XXXX-XX-XXTXX:XX:XX.XXXZ
U: \t $wakeup;
UT: $dialogue @org.thingpedia.dialogue.transaction.greet;
C: $dialogue @org.thingpedia.dialogue.transaction.greet;
#! timestamp: XXXX-XX-XXTXX:XX:XX.XXXZ
A: Hello! How can I help you?
AT: $dialogue @org.thingpedia.dialogue.transaction.sys_greet;
#! vote: up
#! comment: test comment for dialogue turns
#!          additional
#!          lines
#! timestamp: XXXX-XX-XXTXX:XX:XX.XXXZ
U: \t $stop;
UT: $stop;
====
# test
#! timestamp: XXXX-XX-XXTXX:XX:XX.XXXZ
U: \t monitor(@org.thingpedia.weather.current()) filter temperature >= 70defaultTemperature;
UT: $dialogue @org.thingpedia.dialogue.transaction.execute;
UT: monitor(@org.thingpedia.weather.current()) filter temperature >= 70defaultTemperature;
C: $dialogue @org.thingpedia.dialogue.transaction.execute;
C: monitor(@org.thingpedia.weather.current(location=new Location(37.4275, -122.1697))) filter temperature >= 70F
C: #[results=[]];
#! timestamp: XXXX-XX-XXTXX:XX:XX.XXXZ
A: Alright, I will notify you when the current weather in [Latitude: 37.428 deg, Longitude: -122.170 deg] changes and it becomes true that the temperature is greater than or equal to 70 F.
AT: $dialogue @org.thingpedia.dialogue.transaction.sys_rule_enable_success;
#! vote: down
#! comment: test comment for dialogue turns
#!          additional
#!          lines
#! timestamp: XXXX-XX-XXTXX:XX:XX.XXXZ
U: \t $stop;
UT: $stop;
====
# test
#! timestamp: XXXX-XX-XXTXX:XX:XX.XXXZ
U: \t @org.thingpedia.iot.switch(name="invalid").state();
UT: $dialogue @org.thingpedia.dialogue.transaction.execute;
UT: @org.thingpedia.iot.switch(name="invalid").state();
#! timestamp: XXXX-XX-XXTXX:XX:XX.XXXZ
A: I cannot find any invalid switch device. Which device do you want to use?
#! vote: up
#! comment: test comment for dialogue turns
#!          additional
#!          lines
====
# test
#! timestamp: XXXX-XX-XXTXX:XX:XX.XXXZ
U: \t @com.spotify(name="invalid").song() filter id =~ "nice for what";
UT: $dialogue @org.thingpedia.dialogue.transaction.execute;
UT: @com.spotify(name="invalid").song() filter id =~ "nice for what";
C: $dialogue @org.thingpedia.dialogue.transaction.execute;
C: @com.spotify(id="com.spotify-7"^^tt:device_id("Some Device 7")).song() filter id =~ "nice for what"
C: #[results=[
C:   { id="spotify:track:3CA9pLiwRIGtUBiMjbZmRw"^^com.spotify:song("Nice For What"), artists=["spotify:artist:3TVXtAsR1Inumwj472S9r4"^^com.spotify:artist("Drake")], album="spotify:album:1ATL5GLyefJaxhQzSPVrLX"^^com.spotify:album("Scorpion"), genres=["canadian hip hop", "canadian pop", "hip hop", "pop rap", "rap", "toronto rap"], release_date=new Date("2018-06-29T00:00:00.000Z"), popularity=79, energy=90, danceability=58 }
C: ]];
#! timestamp: XXXX-XX-XXTXX:XX:XX.XXXZ
A: Nice For What is a song in the album Scorpion by Drake.
AT: $dialogue @org.thingpedia.dialogue.transaction.sys_recommend_one;
#! vote: down
#! comment: test comment for dialogue turns
#!          additional
#!          lines
#! timestamp: XXXX-XX-XXTXX:XX:XX.XXXZ
U: \t $stop;
UT: $stop;
====
# test
#! timestamp: XXXX-XX-XXTXX:XX:XX.XXXZ
U: \t $dialogue @org.thingpedia.dialogue.transaction.execute;
U: @com.spotify(id="com.spotify-gcampax"^^tt:device_id("Spotify Account of gcampax")).playable() filter release_date <= new Date("2000-01-01T00:00:00.000Z") + 1year && release_date >= new Date("2000-01-01T00:00:00.000Z")
U: #[results=[
U:   { id="spotify:track:3AJwUDP919kvQ9QcozQPxg"^^com.spotify:playable("Yellow"), artists=["spotify:artist:4gzpq5DPGxSnKTe4SA8HAU"^^com.spotify:artist("Coldplay")], album="spotify:album:6ZG5lRT77aJ3btmArcykra"^^com.spotify:album("Parachutes"), genres=["permanent wave", "pop"], release_date=new Date("2000-07-10T00:00:00.000Z"), popularity=85, energy=66.10000000000001, danceability=42.9, __device="com.spotify-gcampax"^^tt:device_id("Spotify Account of gcampax") },
U:   { id="spotify:track:3yfqSUWxFvZELEM4PmlwIR"^^com.spotify:playable("The Real Slim Shady"), artists=["spotify:artist:7dGJo4pcD2V6oG8kP0tJRR"^^com.spotify:artist("Eminem")], album="spotify:album:6t7956yu5zYf5A829XRiHC"^^com.spotify:album("The Marshall Mathers LP"), genres=["detroit hip hop", "hip hop", "rap"], release_date=new Date("2000-05-23T00:00:00.000Z"), popularity=84, energy=66.10000000000001, danceability=94.89999999999999, __device="com.spotify-gcampax"^^tt:device_id("Spotify Account of gcampax") },
U:   { id="spotify:track:0I3q5fE6wg7LIfHGngUTnV"^^com.spotify:playable("Ms. Jackson"), artists=["spotify:artist:1G9G7WwrXka3Z1r7aIDjI7"^^com.spotify:artist("Outkast")], album="spotify:album:2tm3Ht61kqqRZtIYsBjxEj"^^com.spotify:album("Stankonia"), genres=["atl hip hop", "dirty south rap", "hip hop", "rap", "southern hip hop"], release_date=new Date("2000-10-31T00:00:00.000Z"), popularity=82, energy=80.60000000000001, danceability=84.3, __device="com.spotify-gcampax"^^tt:device_id("Spotify Account of gcampax") },
U:   { id="spotify:track:6ZOBP3NvffbU4SZcrnt1k6"^^com.spotify:playable("Kryptonite"), artists=["spotify:artist:2RTUTCvo6onsAnheUk3aL9"^^com.spotify:artist("3 Doors Down")], album="spotify:album:5gO2acKSOaJnP0Mcy8IpU6"^^com.spotify:album("The Better Life"), genres=["alternative metal", "nu metal", "pop rock", "post-grunge"], release_date=new Date("2000-01-01T00:00:00.000Z"), popularity=79, energy=86.5, danceability=54.50000000000001, __device="com.spotify-gcampax"^^tt:device_id("Spotify Account of gcampax") },
U:   { id="spotify:track:60a0Rd6pjrkxjPbaKzXjfq"^^com.spotify:playable("In the End"), artists=["spotify:artist:6XyY86QOPPrYVGvF9ch6wz"^^com.spotify:artist("Linkin Park")], album="spotify:album:6hPkbAV3ZXpGZBGUvL6jVM"^^com.spotify:album("Hybrid Theory (Bonus Edition)"), genres=["alternative metal", "nu metal", "post-grunge", "rap metal"], release_date=new Date("2000-10-24T00:00:00.000Z"), popularity=83, energy=86.4, danceability=55.60000000000001, __device="com.spotify-gcampax"^^tt:device_id("Spotify Account of gcampax") },
U:   { id="spotify:track:40rvBMQizxkIqnjPdEWY1v"^^com.spotify:playable("Down with the Sickness"), artists=["spotify:artist:3TOqt5oJwL9BE2NG9MEwDa"^^com.spotify:artist("Disturbed")], album="spotify:album:6IvosVciDOQ9NAPaKwhtLY"^^com.spotify:album("The Sickness"), genres=["alternative metal", "nu metal", "rap metal"], release_date=new Date("2000-03-07T00:00:00.000Z"), popularity=76, energy=87.6, danceability=69.5, __device="com.spotify-gcampax"^^tt:device_id("Spotify Account of gcampax") },
U:   { id="spotify:track:3Gf5nttwcX9aaSQXRWidEZ"^^com.spotify:playable("Ride Wit Me"), artists=["spotify:artist:2gBjLmx6zQnFGQJCAQpRgw"^^com.spotify:artist("Nelly"), "spotify:artist:3L2SIGZah4QZSvN4wC8rHl"^^com.spotify:artist("City Spud")], album="spotify:album:5v7Icroz1sQsK2sQyLrWzE"^^com.spotify:album("Country Grammar"), genres=["dance pop", "hip hop", "pop rap", "rap", "southern hip hop", "st louis rap", "urban contemporary"], release_date=new Date("2000-06-27T00:00:00.000Z"), popularity=75, energy=70, danceability=85, __device="com.spotify-gcampax"^^tt:device_id("Spotify Account of gcampax") },
U:   { id="spotify:track:6naxalmIoLFWR0siv8dnQQ"^^com.spotify:playable("Oops!...I Did It Again"), artists=["spotify:artist:26dSoYclwsYLMAKD3tpOr4"^^com.spotify:artist("Britney Spears")], album="spotify:album:5PmgtkodFl2Om3hMXONDll"^^com.spotify:album("Oops!... I Did It Again"), genres=["dance pop", "pop", "post-teen pop"], release_date=new Date("2000-05-16T00:00:00.000Z"), popularity=80, energy=83.39999999999999, danceability=75.1, __device="com.spotify-gcampax"^^tt:device_id("Spotify Account of gcampax") },
U:   { id="spotify:track:3UmaczJpikHgJFyBTAJVoz"^^com.spotify:playable("Stan"), artists=["spotify:artist:7dGJo4pcD2V6oG8kP0tJRR"^^com.spotify:artist("Eminem"), "spotify:artist:2mpeljBig2IXLXRAFO9AAs"^^com.spotify:artist("Dido")], album="spotify:album:6t7956yu5zYf5A829XRiHC"^^com.spotify:album("The Marshall Mathers LP"), genres=["detroit hip hop", "hip hop", "rap"], release_date=new Date("2000-05-23T00:00:00.000Z"), popularity=80, energy=76.8, danceability=78, __device="com.spotify-gcampax"^^tt:device_id("Spotify Account of gcampax") },
U:   { id="spotify:track:62bOmKYxYg7dhrC6gH9vFn"^^com.spotify:playable("Bye Bye Bye"), artists=["spotify:artist:6Ff53KvcvAj5U7Z1vojB5o"^^com.spotify:artist("*NSYNC")], album="spotify:album:20RMokVwJ2wjQ0s8FOdOFC"^^com.spotify:album("No Strings Attached"), genres=["boy band", "dance pop", "pop", "post-teen pop"], release_date=new Date("2000-03-21T00:00:00.000Z"), popularity=72, energy=92.60000000000001, danceability=61, __device="com.spotify-gcampax"^^tt:device_id("Spotify Account of gcampax") }
U: ]]
U: #[count=50];
UT: $dialogue @org.thingpedia.dialogue.transaction.execute;
UT: @com.spotify(id="com.spotify-gcampax"^^tt:device_id("Spotify Account of gcampax")).playable() filter release_date <= new Date("2000-01-01T00:00:00.000Z") + 1year && release_date >= new Date("2000-01-01T00:00:00.000Z")
UT: #[results=[
UT:   { id="spotify:track:3AJwUDP919kvQ9QcozQPxg"^^com.spotify:playable("Yellow"), artists=["spotify:artist:4gzpq5DPGxSnKTe4SA8HAU"^^com.spotify:artist("Coldplay")], album="spotify:album:6ZG5lRT77aJ3btmArcykra"^^com.spotify:album("Parachutes"), genres=["permanent wave", "pop"], release_date=new Date("2000-07-10T00:00:00.000Z"), popularity=85, energy=66.10000000000001, danceability=42.9, __device="com.spotify-gcampax"^^tt:device_id("Spotify Account of gcampax") },
UT:   { id="spotify:track:3yfqSUWxFvZELEM4PmlwIR"^^com.spotify:playable("The Real Slim Shady"), artists=["spotify:artist:7dGJo4pcD2V6oG8kP0tJRR"^^com.spotify:artist("Eminem")], album="spotify:album:6t7956yu5zYf5A829XRiHC"^^com.spotify:album("The Marshall Mathers LP"), genres=["detroit hip hop", "hip hop", "rap"], release_date=new Date("2000-05-23T00:00:00.000Z"), popularity=84, energy=66.10000000000001, danceability=94.89999999999999, __device="com.spotify-gcampax"^^tt:device_id("Spotify Account of gcampax") },
UT:   { id="spotify:track:0I3q5fE6wg7LIfHGngUTnV"^^com.spotify:playable("Ms. Jackson"), artists=["spotify:artist:1G9G7WwrXka3Z1r7aIDjI7"^^com.spotify:artist("Outkast")], album="spotify:album:2tm3Ht61kqqRZtIYsBjxEj"^^com.spotify:album("Stankonia"), genres=["atl hip hop", "dirty south rap", "hip hop", "rap", "southern hip hop"], release_date=new Date("2000-10-31T00:00:00.000Z"), popularity=82, energy=80.60000000000001, danceability=84.3, __device="com.spotify-gcampax"^^tt:device_id("Spotify Account of gcampax") },
UT:   { id="spotify:track:6ZOBP3NvffbU4SZcrnt1k6"^^com.spotify:playable("Kryptonite"), artists=["spotify:artist:2RTUTCvo6onsAnheUk3aL9"^^com.spotify:artist("3 Doors Down")], album="spotify:album:5gO2acKSOaJnP0Mcy8IpU6"^^com.spotify:album("The Better Life"), genres=["alternative metal", "nu metal", "pop rock", "post-grunge"], release_date=new Date("2000-01-01T00:00:00.000Z"), popularity=79, energy=86.5, danceability=54.50000000000001, __device="com.spotify-gcampax"^^tt:device_id("Spotify Account of gcampax") },
UT:   { id="spotify:track:60a0Rd6pjrkxjPbaKzXjfq"^^com.spotify:playable("In the End"), artists=["spotify:artist:6XyY86QOPPrYVGvF9ch6wz"^^com.spotify:artist("Linkin Park")], album="spotify:album:6hPkbAV3ZXpGZBGUvL6jVM"^^com.spotify:album("Hybrid Theory (Bonus Edition)"), genres=["alternative metal", "nu metal", "post-grunge", "rap metal"], release_date=new Date("2000-10-24T00:00:00.000Z"), popularity=83, energy=86.4, danceability=55.60000000000001, __device="com.spotify-gcampax"^^tt:device_id("Spotify Account of gcampax") },
UT:   { id="spotify:track:40rvBMQizxkIqnjPdEWY1v"^^com.spotify:playable("Down with the Sickness"), artists=["spotify:artist:3TOqt5oJwL9BE2NG9MEwDa"^^com.spotify:artist("Disturbed")], album="spotify:album:6IvosVciDOQ9NAPaKwhtLY"^^com.spotify:album("The Sickness"), genres=["alternative metal", "nu metal", "rap metal"], release_date=new Date("2000-03-07T00:00:00.000Z"), popularity=76, energy=87.6, danceability=69.5, __device="com.spotify-gcampax"^^tt:device_id("Spotify Account of gcampax") },
UT:   { id="spotify:track:3Gf5nttwcX9aaSQXRWidEZ"^^com.spotify:playable("Ride Wit Me"), artists=["spotify:artist:2gBjLmx6zQnFGQJCAQpRgw"^^com.spotify:artist("Nelly"), "spotify:artist:3L2SIGZah4QZSvN4wC8rHl"^^com.spotify:artist("City Spud")], album="spotify:album:5v7Icroz1sQsK2sQyLrWzE"^^com.spotify:album("Country Grammar"), genres=["dance pop", "hip hop", "pop rap", "rap", "southern hip hop", "st louis rap", "urban contemporary"], release_date=new Date("2000-06-27T00:00:00.000Z"), popularity=75, energy=70, danceability=85, __device="com.spotify-gcampax"^^tt:device_id("Spotify Account of gcampax") },
UT:   { id="spotify:track:6naxalmIoLFWR0siv8dnQQ"^^com.spotify:playable("Oops!...I Did It Again"), artists=["spotify:artist:26dSoYclwsYLMAKD3tpOr4"^^com.spotify:artist("Britney Spears")], album="spotify:album:5PmgtkodFl2Om3hMXONDll"^^com.spotify:album("Oops!... I Did It Again"), genres=["dance pop", "pop", "post-teen pop"], release_date=new Date("2000-05-16T00:00:00.000Z"), popularity=80, energy=83.39999999999999, danceability=75.1, __device="com.spotify-gcampax"^^tt:device_id("Spotify Account of gcampax") },
UT:   { id="spotify:track:3UmaczJpikHgJFyBTAJVoz"^^com.spotify:playable("Stan"), artists=["spotify:artist:7dGJo4pcD2V6oG8kP0tJRR"^^com.spotify:artist("Eminem"), "spotify:artist:2mpeljBig2IXLXRAFO9AAs"^^com.spotify:artist("Dido")], album="spotify:album:6t7956yu5zYf5A829XRiHC"^^com.spotify:album("The Marshall Mathers LP"), genres=["detroit hip hop", "hip hop", "rap"], release_date=new Date("2000-05-23T00:00:00.000Z"), popularity=80, energy=76.8, danceability=78, __device="com.spotify-gcampax"^^tt:device_id("Spotify Account of gcampax") },
UT:   { id="spotify:track:62bOmKYxYg7dhrC6gH9vFn"^^com.spotify:playable("Bye Bye Bye"), artists=["spotify:artist:6Ff53KvcvAj5U7Z1vojB5o"^^com.spotify:artist("*NSYNC")], album="spotify:album:20RMokVwJ2wjQ0s8FOdOFC"^^com.spotify:album("No Strings Attached"), genres=["boy band", "dance pop", "pop", "post-teen pop"], release_date=new Date("2000-03-21T00:00:00.000Z"), popularity=72, energy=92.60000000000001, danceability=61, __device="com.spotify-gcampax"^^tt:device_id("Spotify Account of gcampax") }
UT: ]]
UT: #[count=50];
C: $dialogue @org.thingpedia.dialogue.transaction.execute;
C: @com.spotify(id="com.spotify-gcampax"^^tt:device_id("Spotify Account of gcampax")).playable() filter release_date <= new Date("2000-01-01T00:00:00.000Z") + 1year && release_date >= new Date("2000-01-01T00:00:00.000Z")
C: #[results=[
C:   { id="spotify:track:3AJwUDP919kvQ9QcozQPxg"^^com.spotify:playable("Yellow"), artists=["spotify:artist:4gzpq5DPGxSnKTe4SA8HAU"^^com.spotify:artist("Coldplay")], album="spotify:album:6ZG5lRT77aJ3btmArcykra"^^com.spotify:album("Parachutes"), genres=["permanent wave", "pop"], release_date=new Date("2000-07-10T00:00:00.000Z"), popularity=85, energy=66.10000000000001, danceability=42.9, __device="com.spotify-gcampax"^^tt:device_id("Spotify Account of gcampax") },
C:   { id="spotify:track:3yfqSUWxFvZELEM4PmlwIR"^^com.spotify:playable("The Real Slim Shady"), artists=["spotify:artist:7dGJo4pcD2V6oG8kP0tJRR"^^com.spotify:artist("Eminem")], album="spotify:album:6t7956yu5zYf5A829XRiHC"^^com.spotify:album("The Marshall Mathers LP"), genres=["detroit hip hop", "hip hop", "rap"], release_date=new Date("2000-05-23T00:00:00.000Z"), popularity=84, energy=66.10000000000001, danceability=94.89999999999999, __device="com.spotify-gcampax"^^tt:device_id("Spotify Account of gcampax") },
C:   { id="spotify:track:0I3q5fE6wg7LIfHGngUTnV"^^com.spotify:playable("Ms. Jackson"), artists=["spotify:artist:1G9G7WwrXka3Z1r7aIDjI7"^^com.spotify:artist("Outkast")], album="spotify:album:2tm3Ht61kqqRZtIYsBjxEj"^^com.spotify:album("Stankonia"), genres=["atl hip hop", "dirty south rap", "hip hop", "rap", "southern hip hop"], release_date=new Date("2000-10-31T00:00:00.000Z"), popularity=82, energy=80.60000000000001, danceability=84.3, __device="com.spotify-gcampax"^^tt:device_id("Spotify Account of gcampax") },
C:   { id="spotify:track:6ZOBP3NvffbU4SZcrnt1k6"^^com.spotify:playable("Kryptonite"), artists=["spotify:artist:2RTUTCvo6onsAnheUk3aL9"^^com.spotify:artist("3 Doors Down")], album="spotify:album:5gO2acKSOaJnP0Mcy8IpU6"^^com.spotify:album("The Better Life"), genres=["alternative metal", "nu metal", "pop rock", "post-grunge"], release_date=new Date("2000-01-01T00:00:00.000Z"), popularity=79, energy=86.5, danceability=54.50000000000001, __device="com.spotify-gcampax"^^tt:device_id("Spotify Account of gcampax") },
C:   { id="spotify:track:60a0Rd6pjrkxjPbaKzXjfq"^^com.spotify:playable("In the End"), artists=["spotify:artist:6XyY86QOPPrYVGvF9ch6wz"^^com.spotify:artist("Linkin Park")], album="spotify:album:6hPkbAV3ZXpGZBGUvL6jVM"^^com.spotify:album("Hybrid Theory (Bonus Edition)"), genres=["alternative metal", "nu metal", "post-grunge", "rap metal"], release_date=new Date("2000-10-24T00:00:00.000Z"), popularity=83, energy=86.4, danceability=55.60000000000001, __device="com.spotify-gcampax"^^tt:device_id("Spotify Account of gcampax") },
C:   { id="spotify:track:40rvBMQizxkIqnjPdEWY1v"^^com.spotify:playable("Down with the Sickness"), artists=["spotify:artist:3TOqt5oJwL9BE2NG9MEwDa"^^com.spotify:artist("Disturbed")], album="spotify:album:6IvosVciDOQ9NAPaKwhtLY"^^com.spotify:album("The Sickness"), genres=["alternative metal", "nu metal", "rap metal"], release_date=new Date("2000-03-07T00:00:00.000Z"), popularity=76, energy=87.6, danceability=69.5, __device="com.spotify-gcampax"^^tt:device_id("Spotify Account of gcampax") },
C:   { id="spotify:track:3Gf5nttwcX9aaSQXRWidEZ"^^com.spotify:playable("Ride Wit Me"), artists=["spotify:artist:2gBjLmx6zQnFGQJCAQpRgw"^^com.spotify:artist("Nelly"), "spotify:artist:3L2SIGZah4QZSvN4wC8rHl"^^com.spotify:artist("City Spud")], album="spotify:album:5v7Icroz1sQsK2sQyLrWzE"^^com.spotify:album("Country Grammar"), genres=["dance pop", "hip hop", "pop rap", "rap", "southern hip hop", "st louis rap", "urban contemporary"], release_date=new Date("2000-06-27T00:00:00.000Z"), popularity=75, energy=70, danceability=85, __device="com.spotify-gcampax"^^tt:device_id("Spotify Account of gcampax") },
C:   { id="spotify:track:6naxalmIoLFWR0siv8dnQQ"^^com.spotify:playable("Oops!...I Did It Again"), artists=["spotify:artist:26dSoYclwsYLMAKD3tpOr4"^^com.spotify:artist("Britney Spears")], album="spotify:album:5PmgtkodFl2Om3hMXONDll"^^com.spotify:album("Oops!... I Did It Again"), genres=["dance pop", "pop", "post-teen pop"], release_date=new Date("2000-05-16T00:00:00.000Z"), popularity=80, energy=83.39999999999999, danceability=75.1, __device="com.spotify-gcampax"^^tt:device_id("Spotify Account of gcampax") },
C:   { id="spotify:track:3UmaczJpikHgJFyBTAJVoz"^^com.spotify:playable("Stan"), artists=["spotify:artist:7dGJo4pcD2V6oG8kP0tJRR"^^com.spotify:artist("Eminem"), "spotify:artist:2mpeljBig2IXLXRAFO9AAs"^^com.spotify:artist("Dido")], album="spotify:album:6t7956yu5zYf5A829XRiHC"^^com.spotify:album("The Marshall Mathers LP"), genres=["detroit hip hop", "hip hop", "rap"], release_date=new Date("2000-05-23T00:00:00.000Z"), popularity=80, energy=76.8, danceability=78, __device="com.spotify-gcampax"^^tt:device_id("Spotify Account of gcampax") },
C:   { id="spotify:track:62bOmKYxYg7dhrC6gH9vFn"^^com.spotify:playable("Bye Bye Bye"), artists=["spotify:artist:6Ff53KvcvAj5U7Z1vojB5o"^^com.spotify:artist("*NSYNC")], album="spotify:album:20RMokVwJ2wjQ0s8FOdOFC"^^com.spotify:album("No Strings Attached"), genres=["boy band", "dance pop", "pop", "post-teen pop"], release_date=new Date("2000-03-21T00:00:00.000Z"), popularity=72, energy=92.60000000000001, danceability=61, __device="com.spotify-gcampax"^^tt:device_id("Spotify Account of gcampax") }
C: ]]
C: #[count=50];
#! timestamp: XXXX-XX-XXTXX:XX:XX.XXXZ
A: I see Yellow and The Real Slim Shady. Yellow is a music by Coldplay, while The Real Slim Shady Eminem wrote.
AT: $dialogue @org.thingpedia.dialogue.transaction.sys_recommend_two;
#! vote: up
#! comment: test comment for dialogue turns
#!          additional
#!          lines
#! timestamp: XXXX-XX-XXTXX:XX:XX.XXXZ
U: \t $stop;
UT: $stop;
====
# test
#! timestamp: XXXX-XX-XXTXX:XX:XX.XXXZ
U: \t @org.thingpedia.iot.switch(name="büro decke").set_power(power=enum on);
UT: $dialogue @org.thingpedia.dialogue.transaction.execute;
UT: @org.thingpedia.iot.switch(name="büro decke").set_power(power=enum on);
C: $dialogue @org.thingpedia.dialogue.transaction.execute;
C: @org.thingpedia.iot.switch(id="switch-office-de"^^tt:device_id("Büro Decke")).set_power(power=enum on)
C: #[results=[]];
#! timestamp: XXXX-XX-XXTXX:XX:XX.XXXZ
A: I turned on your Büro Decke switch.
AT: $dialogue @org.thingpedia.dialogue.transaction.sys_action_success;
#! timestamp: XXXX-XX-XXTXX:XX:XX.XXXZ
U: \t @org.thingpedia.iot.switch(name="büro decke").set_power(power=enum off);
UT: $dialogue @org.thingpedia.dialogue.transaction.execute;
UT: @org.thingpedia.iot.switch(name="büro decke").set_power(power=enum off);
C: $dialogue @org.thingpedia.dialogue.transaction.execute;
C: @org.thingpedia.iot.switch(id="switch-office-de"^^tt:device_id("Büro Decke")).set_power(power=enum on)
C: #[results=[]];
C: @org.thingpedia.iot.switch(id="switch-office-de"^^tt:device_id("Büro Decke")).set_power(power=enum off)
C: #[results=[]];
#! timestamp: XXXX-XX-XXTXX:XX:XX.XXXZ
A: I turned off your Büro Decke switch for you.
AT: $dialogue @org.thingpedia.dialogue.transaction.sys_action_success;
#! vote: down
#! comment: test comment for dialogue turns
#!          additional
#!          lines
#! timestamp: XXXX-XX-XXTXX:XX:XX.XXXZ
U: \t $stop;
UT: $stop;
====
# test
#! timestamp: XXXX-XX-XXTXX:XX:XX.XXXZ
U: \t @org.thingpedia.iot.switch(name="invalid").set_power(power=enum off);
UT: $dialogue @org.thingpedia.dialogue.transaction.execute;
UT: @org.thingpedia.iot.switch(name="invalid").set_power(power=enum off);
C: $dialogue @org.thingpedia.dialogue.transaction.execute;
C: @org.thingpedia.iot.switch(id="switch-kitchen"^^tt:device_id("Kitchen Switches")).set_power(power=enum off)
C: #[results=[]];
#! timestamp: XXXX-XX-XXTXX:XX:XX.XXXZ
A: I cannot find any invalid switch device. Which device do you want to use?
A: I turned off your Kitchen Switches switch.
AT: $dialogue @org.thingpedia.dialogue.transaction.sys_action_success;
#! vote: up
#! comment: test comment for dialogue turns
#!          additional
#!          lines
#! timestamp: XXXX-XX-XXTXX:XX:XX.XXXZ
U: \t $stop;
UT: $stop;
====
# test
#! timestamp: XXXX-XX-XXTXX:XX:XX.XXXZ
<<<<<<< HEAD
U: \t $dialogue @org.thingpedia.dialogue.transaction.init;
U: @org.thingpedia.covid-vaccine.appointment();
UT: $dialogue @org.thingpedia.dialogue.transaction.init;
UT: @org.thingpedia.covid-vaccine.appointment();
C: $dialogue @org.thingpedia.dialogue.transaction.init;
C: @org.thingpedia.covid-vaccine.appointment();
#! timestamp: XXXX-XX-XXTXX:XX:XX.XXXZ
A: Hello! I can help you find an appointment. What is your zip code?
AT: $dialogue @org.thingpedia.dialogue.transaction.sys_slot_fill(zip_code);
AT: @org.thingpedia.covid-vaccine.appointment();
#! timestamp: XXXX-XX-XXTXX:XX:XX.XXXZ
U: \t $dialogue @org.thingpedia.dialogue.transaction.execute;
U: @org.thingpedia.covid-vaccine.appointment(zip_code="94305");
UT: $dialogue @org.thingpedia.dialogue.transaction.execute;
UT: @org.thingpedia.covid-vaccine.appointment(zip_code="94305");
C: $dialogue @org.thingpedia.dialogue.transaction.execute;
C: @org.thingpedia.covid-vaccine.appointment(zip_code="94305")
C: #[results=[
C:   { zip_code="94305", vaccine_type=enum pfizer, dose=enum first, id="1"^^org.thingpedia.covid-vaccine:vaccine_appointment, geo=new Location(37.4334411, -122.1774838, "Stanford Hospital (Pfizer)"), link="https://stanfordhealthcare.org/"^^tt:url }
C: ]];
C: $dialogue @org.thingpedia.dialogue.transaction.execute;
C: @org.thingpedia.covid-vaccine.appointment(zip_code="94305")
C: #[results=[
C:   { zip_code="94305", vaccine_type=enum pfizer, dose=enum first, id="1"^^org.thingpedia.covid-vaccine:vaccine_appointment, geo=new Location(37.4334411, -122.1774838, "Stanford Hospital (Pfizer)"), link="https://stanfordhealthcare.org/"^^tt:url }
C: ]];
C: @org.thingpedia.covid-vaccine.mark_valid(appointment="1"^^org.thingpedia.covid-vaccine:vaccine_appointment);
#! timestamp: XXXX-XX-XXTXX:XX:XX.XXXZ
A: Here is a location near you that has reported available appointments.
A: Please try this and let me know if it works.
AT: $dialogue @org.thingpedia.dialogue.transaction.sys_recommend_one;
AT: $dialogue @org.thingpedia.dialogue.transaction.sys_slot_fill(validity);
AT: @org.thingpedia.covid-vaccine.mark_valid(appointment="1"^^org.thingpedia.covid-vaccine:vaccine_appointment);
#! timestamp: XXXX-XX-XXTXX:XX:XX.XXXZ
U: \t $yes;
UT: $dialogue @org.thingpedia.dialogue.transaction.execute;
UT: @org.thingpedia.covid-vaccine.mark_valid(appointment="1"^^org.thingpedia.covid-vaccine:vaccine_appointment, validity=true);
C: $dialogue @org.thingpedia.dialogue.transaction.execute;
C: @org.thingpedia.covid-vaccine.appointment(zip_code="94305")
C: #[results=[
C:   { zip_code="94305", vaccine_type=enum pfizer, dose=enum first, id="1"^^org.thingpedia.covid-vaccine:vaccine_appointment, geo=new Location(37.4334411, -122.1774838, "Stanford Hospital (Pfizer)"), link="https://stanfordhealthcare.org/"^^tt:url }
C: ]];
C: @org.thingpedia.covid-vaccine.mark_valid(appointment="1"^^org.thingpedia.covid-vaccine:vaccine_appointment, validity=true)
C: #[results=[]];
#! timestamp: XXXX-XX-XXTXX:XX:XX.XXXZ
A: Great, congratulations on getting your appointment! Please tell your friends about us.
AT: $dialogue @org.thingpedia.dialogue.transaction.sys_action_success;
#! vote: down
#! comment: test comment for dialogue turns
#!          additional
#!          lines
#! timestamp: XXXX-XX-XXTXX:XX:XX.XXXZ
U: \t $stop;
UT: $stop;
====
# test
#! timestamp: XXXX-XX-XXTXX:XX:XX.XXXZ
U: \t $dialogue @org.thingpedia.dialogue.transaction.init;
U: @org.thingpedia.covid-vaccine.appointment();
UT: $dialogue @org.thingpedia.dialogue.transaction.init;
UT: @org.thingpedia.covid-vaccine.appointment();
C: $dialogue @org.thingpedia.dialogue.transaction.init;
C: @org.thingpedia.covid-vaccine.appointment();
#! timestamp: XXXX-XX-XXTXX:XX:XX.XXXZ
A: Hello! I can help you find an appointment. What is your zip code?
AT: $dialogue @org.thingpedia.dialogue.transaction.sys_slot_fill(zip_code);
AT: @org.thingpedia.covid-vaccine.appointment();
#! timestamp: XXXX-XX-XXTXX:XX:XX.XXXZ
U: \t $dialogue @org.thingpedia.dialogue.transaction.execute;
U: @org.thingpedia.covid-vaccine.appointment(dose=enum second, zip_code="94304");
UT: $dialogue @org.thingpedia.dialogue.transaction.execute;
UT: @org.thingpedia.covid-vaccine.appointment(dose=enum second, zip_code="94304");
C: $dialogue @org.thingpedia.dialogue.transaction.execute;
C: @org.thingpedia.covid-vaccine.appointment(dose=enum second, zip_code="94304");
#! timestamp: XXXX-XX-XXTXX:XX:XX.XXXZ
A: What type of vaccine did you receive at the first dose?
AT: $dialogue @org.thingpedia.dialogue.transaction.sys_slot_fill(vaccine_type);
AT: @org.thingpedia.covid-vaccine.appointment(dose=enum second, zip_code="94304");
#! timestamp: XXXX-XX-XXTXX:XX:XX.XXXZ
U: \t $dialogue @org.thingpedia.dialogue.transaction.execute;
U: @org.thingpedia.covid-vaccine.appointment(dose=enum second, vaccine_type=enum pfizer, zip_code="94304");
UT: $dialogue @org.thingpedia.dialogue.transaction.execute;
UT: @org.thingpedia.covid-vaccine.appointment(dose=enum second, vaccine_type=enum pfizer, zip_code="94304");
C: $dialogue @org.thingpedia.dialogue.transaction.execute;
C: @org.thingpedia.covid-vaccine.appointment(dose=enum second, vaccine_type=enum pfizer, zip_code="94304")
C: #[results=[
C:   { zip_code="94304", vaccine_type=enum pfizer, dose=enum second, id="3"^^org.thingpedia.covid-vaccine:vaccine_appointment, geo=new Location(37.4334411, -122.1774838, "Stanford Hospital (Pfizer, 2nd dose)"), link="https://stanfordhealthcare.org/"^^tt:url }
C: ]];
C: $dialogue @org.thingpedia.dialogue.transaction.execute;
C: @org.thingpedia.covid-vaccine.appointment(dose=enum second, vaccine_type=enum pfizer, zip_code="94304")
C: #[results=[
C:   { zip_code="94304", vaccine_type=enum pfizer, dose=enum second, id="3"^^org.thingpedia.covid-vaccine:vaccine_appointment, geo=new Location(37.4334411, -122.1774838, "Stanford Hospital (Pfizer, 2nd dose)"), link="https://stanfordhealthcare.org/"^^tt:url }
C: ]];
C: @org.thingpedia.covid-vaccine.mark_valid(appointment="3"^^org.thingpedia.covid-vaccine:vaccine_appointment);
#! timestamp: XXXX-XX-XXTXX:XX:XX.XXXZ
A: Here is a location near you that has reported available appointments.
A: Please try this and let me know if it works.
AT: $dialogue @org.thingpedia.dialogue.transaction.sys_recommend_one;
AT: $dialogue @org.thingpedia.dialogue.transaction.sys_slot_fill(validity);
AT: @org.thingpedia.covid-vaccine.mark_valid(appointment="3"^^org.thingpedia.covid-vaccine:vaccine_appointment);
#! timestamp: XXXX-XX-XXTXX:XX:XX.XXXZ
U: \t $no;
UT: $dialogue @org.thingpedia.dialogue.transaction.execute;
UT: @org.thingpedia.covid-vaccine.mark_valid(appointment="3"^^org.thingpedia.covid-vaccine:vaccine_appointment, validity=false);
C: $dialogue @org.thingpedia.dialogue.transaction.execute;
C: @org.thingpedia.covid-vaccine.appointment(dose=enum second, vaccine_type=enum pfizer, zip_code="94304")
C: #[results=[
C:   { zip_code="94304", vaccine_type=enum pfizer, dose=enum second, id="3"^^org.thingpedia.covid-vaccine:vaccine_appointment, geo=new Location(37.4334411, -122.1774838, "Stanford Hospital (Pfizer, 2nd dose)"), link="https://stanfordhealthcare.org/"^^tt:url }
C: ]];
C: @org.thingpedia.covid-vaccine.mark_valid(appointment="3"^^org.thingpedia.covid-vaccine:vaccine_appointment, validity=false)
C: #[results=[]];
C: $dialogue @org.thingpedia.dialogue.transaction.execute;
C: @org.thingpedia.covid-vaccine.appointment(dose=enum second, vaccine_type=enum pfizer, zip_code="94304")
C: #[results=[
C:   { zip_code="94304", vaccine_type=enum pfizer, dose=enum second, id="3"^^org.thingpedia.covid-vaccine:vaccine_appointment, geo=new Location(37.4334411, -122.1774838, "Stanford Hospital (Pfizer, 2nd dose)"), link="https://stanfordhealthcare.org/"^^tt:url }
C: ]];
C: @org.thingpedia.covid-vaccine.mark_valid(appointment="3"^^org.thingpedia.covid-vaccine:vaccine_appointment, validity=false)
C: #[results=[]];
C: @org.thingpedia.covid-vaccine.appointment(dose=enum second, vaccine_type=enum pfizer, zip_code="94304")
C: #[results=[
C:   { zip_code="94304", vaccine_type=enum pfizer, dose=enum second, id="3"^^org.thingpedia.covid-vaccine:vaccine_appointment, geo=new Location(37.4334411, -122.1774838, "Stanford Hospital (Pfizer, 2nd dose)"), link="https://stanfordhealthcare.org/"^^tt:url }
C: ]];
C: $dialogue @org.thingpedia.dialogue.transaction.execute;
C: @org.thingpedia.covid-vaccine.appointment(dose=enum second, vaccine_type=enum pfizer, zip_code="94304")
C: #[results=[
C:   { zip_code="94304", vaccine_type=enum pfizer, dose=enum second, id="3"^^org.thingpedia.covid-vaccine:vaccine_appointment, geo=new Location(37.4334411, -122.1774838, "Stanford Hospital (Pfizer, 2nd dose)"), link="https://stanfordhealthcare.org/"^^tt:url }
C: ]];
C: @org.thingpedia.covid-vaccine.mark_valid(appointment="3"^^org.thingpedia.covid-vaccine:vaccine_appointment, validity=false)
C: #[results=[]];
C: @org.thingpedia.covid-vaccine.appointment(dose=enum second, vaccine_type=enum pfizer, zip_code="94304")
C: #[results=[
C:   { zip_code="94304", vaccine_type=enum pfizer, dose=enum second, id="3"^^org.thingpedia.covid-vaccine:vaccine_appointment, geo=new Location(37.4334411, -122.1774838, "Stanford Hospital (Pfizer, 2nd dose)"), link="https://stanfordhealthcare.org/"^^tt:url }
C: ]];
C: @org.thingpedia.covid-vaccine.mark_valid(appointment="3"^^org.thingpedia.covid-vaccine:vaccine_appointment);
#! timestamp: XXXX-XX-XXTXX:XX:XX.XXXZ
A: Sorry that did not work out.
A: Here is a location near you that has reported available appointments.
A: Please try this and let me know if it works.
AT: $dialogue @org.thingpedia.dialogue.transaction.sys_action_success;
AT: $dialogue @org.thingpedia.dialogue.transaction.sys_recommend_one;
AT: $dialogue @org.thingpedia.dialogue.transaction.sys_slot_fill(validity);
AT: @org.thingpedia.covid-vaccine.mark_valid(appointment="3"^^org.thingpedia.covid-vaccine:vaccine_appointment);
#! vote: up
#! comment: test comment for dialogue turns
#!          additional
#!          lines
#! timestamp: XXXX-XX-XXTXX:XX:XX.XXXZ
U: \t $stop;
UT: $stop;
====
# test
#! timestamp: XXXX-XX-XXTXX:XX:XX.XXXZ
U: \t $dialogue @org.thingpedia.dialogue.transaction.init;
U: @org.thingpedia.covid-vaccine.appointment();
UT: $dialogue @org.thingpedia.dialogue.transaction.init;
UT: @org.thingpedia.covid-vaccine.appointment();
C: $dialogue @org.thingpedia.dialogue.transaction.init;
C: @org.thingpedia.covid-vaccine.appointment();
#! timestamp: XXXX-XX-XXTXX:XX:XX.XXXZ
A: Hello! I can help you find an appointment. What is your zip code?
AT: $dialogue @org.thingpedia.dialogue.transaction.sys_slot_fill(zip_code);
AT: @org.thingpedia.covid-vaccine.appointment();
#! timestamp: XXXX-XX-XXTXX:XX:XX.XXXZ
U: \t $dialogue @org.thingpedia.dialogue.transaction.cancel;
UT: $dialogue @org.thingpedia.dialogue.transaction.cancel;
C: $dialogue @org.thingpedia.dialogue.transaction.cancel;
#! timestamp: XXXX-XX-XXTXX:XX:XX.XXXZ
A: Alright, let me know if you have any more questions!
AT: $dialogue @org.thingpedia.dialogue.transaction.sys_end;
#! vote: down
#! comment: test comment for dialogue turns
#!          additional
#!          lines
====
# test
#! timestamp: XXXX-XX-XXTXX:XX:XX.XXXZ
U: \t $stop;
UT: $stop;
====
# test
#! timestamp: XXXX-XX-XXTXX:XX:XX.XXXZ
U: \t $dialogue @org.thingpedia.dialogue.transaction.init;
U: @org.thingpedia.covid-vaccine.appointment();
UT: $dialogue @org.thingpedia.dialogue.transaction.init;
UT: @org.thingpedia.covid-vaccine.appointment();
C: $dialogue @org.thingpedia.dialogue.transaction.init;
C: @org.thingpedia.covid-vaccine.appointment();
#! timestamp: XXXX-XX-XXTXX:XX:XX.XXXZ
A: Hello! I can help you find an appointment. What is your zip code?
AT: $dialogue @org.thingpedia.dialogue.transaction.sys_slot_fill(zip_code);
AT: @org.thingpedia.covid-vaccine.appointment();
#! timestamp: XXXX-XX-XXTXX:XX:XX.XXXZ
U: \t $nevermind;
UT: $dialogue @org.thingpedia.dialogue.transaction.cancel;
C: $dialogue @org.thingpedia.dialogue.transaction.cancel;
#! timestamp: XXXX-XX-XXTXX:XX:XX.XXXZ
A: Alright, let me know if you have any more questions!
AT: $dialogue @org.thingpedia.dialogue.transaction.sys_end;
#! vote: up
#! comment: test comment for dialogue turns
#!          additional
#!          lines
====
# test
#! timestamp: XXXX-XX-XXTXX:XX:XX.XXXZ
U: \t $stop;
UT: $stop;
====
# test
#! timestamp: XXXX-XX-XXTXX:XX:XX.XXXZ
U: \t $dialogue @org.thingpedia.dialogue.transaction.init;
U: @org.thingpedia.covid-vaccine.appointment();
UT: $dialogue @org.thingpedia.dialogue.transaction.init;
UT: @org.thingpedia.covid-vaccine.appointment();
C: $dialogue @org.thingpedia.dialogue.transaction.init;
C: @org.thingpedia.covid-vaccine.appointment();
#! timestamp: XXXX-XX-XXTXX:XX:XX.XXXZ
A: Hello! I can help you find an appointment. What is your zip code?
AT: $dialogue @org.thingpedia.dialogue.transaction.sys_slot_fill(zip_code);
AT: @org.thingpedia.covid-vaccine.appointment();
#! timestamp: XXXX-XX-XXTXX:XX:XX.XXXZ
U: \t $answer("94062");
UT: $dialogue @org.thingpedia.dialogue.transaction.execute;
UT: @org.thingpedia.covid-vaccine.appointment(zip_code="94062");
C: $dialogue @org.thingpedia.dialogue.transaction.execute;
C: @org.thingpedia.covid-vaccine.appointment(zip_code="94062")
C: #[results=[]];
#! timestamp: XXXX-XX-XXTXX:XX:XX.XXXZ
A: Sorry, I cannot find any available appointments in your area. Would you like to be notified when there are new appointments?
AT: $dialogue @org.thingpedia.dialogue.transaction.sys_empty_search;
AT: monitor(@org.thingpedia.covid-vaccine.appointment(zip_code="94062"))
AT: #[confirm=enum proposed];
#! timestamp: XXXX-XX-XXTXX:XX:XX.XXXZ
U: \t $yes;
UT: $dialogue @org.thingpedia.dialogue.transaction.execute;
UT: monitor(@org.thingpedia.covid-vaccine.appointment(zip_code="94062"));
C: $dialogue @org.thingpedia.dialogue.transaction.execute;
C: @org.thingpedia.covid-vaccine.appointment(zip_code="94062")
C: #[results=[]];
C: monitor(@org.thingpedia.covid-vaccine.appointment(zip_code="94062"))
C: #[results=[]];
#! timestamp: XXXX-XX-XXTXX:XX:XX.XXXZ
A: Alright, I will notify you when there are new appointments in the 94062 zip code.
AT: $dialogue @org.thingpedia.dialogue.transaction.sys_rule_enable_success;
=======
U: What are the vaccine side effects?
UT: $dialogue @org.thingpedia.dialogue.faq.question;
C: $dialogue @org.thingpedia.dialogue.faq.question;
#! timestamp: XXXX-XX-XXTXX:XX:XX.XXXZ
A: Vaccine recipients commonly experience mild to moderate side effects that occur within the first three days of vaccination and resolve within 1-3 days of onset. These are normal signs that your body is building protection. Common side effects include mild to moderate pain, swelling, or redness at the injection site and/or mild to moderate flu-like symptoms (for example, fever, fatigue, headache, chills, muscle aches). Serious side effects are very rare.
AT: $dialogue @org.thingpedia.dialogue.faq.answer;
>>>>>>> b0284b8b
#! vote: down
#! comment: test comment for dialogue turns
#!          additional
#!          lines
#! timestamp: XXXX-XX-XXTXX:XX:XX.XXXZ
U: \t $stop;
UT: $stop;
====
# test
#! timestamp: XXXX-XX-XXTXX:XX:XX.XXXZ
<<<<<<< HEAD
U: \t $dialogue @org.thingpedia.dialogue.transaction.notification("Stanford Covid Genie");
U: monitor(@org.thingpedia.covid-vaccine.appointment(zip_code="94062"))
U: #[results=[
U:   { zip_code="94062", vaccine_type=enum pfizer, dose=enum first, id="1"^^org.thingpedia.covid-vaccine:vaccine_appointment, geo=new Location(37.4334411, -122.1774838, "Stanford Hospital (Pfizer)"), link="https://stanfordhealthcare.org/"^^tt:url }
U: ]];
UT: $dialogue @org.thingpedia.dialogue.transaction.notification("Stanford Covid Genie");
UT: monitor(@org.thingpedia.covid-vaccine.appointment(zip_code="94062"))
UT: #[results=[
UT:   { zip_code="94062", vaccine_type=enum pfizer, dose=enum first, id="1"^^org.thingpedia.covid-vaccine:vaccine_appointment, geo=new Location(37.4334411, -122.1774838, "Stanford Hospital (Pfizer)"), link="https://stanfordhealthcare.org/"^^tt:url }
UT: ]];
C: $dialogue @org.thingpedia.dialogue.transaction.notification("Stanford Covid Genie");
C: monitor(@org.thingpedia.covid-vaccine.appointment(zip_code="94062"))
C: #[results=[
C:   { zip_code="94062", vaccine_type=enum pfizer, dose=enum first, id="1"^^org.thingpedia.covid-vaccine:vaccine_appointment, geo=new Location(37.4334411, -122.1774838, "Stanford Hospital (Pfizer)"), link="https://stanfordhealthcare.org/"^^tt:url }
C: ]];
#! timestamp: XXXX-XX-XXTXX:XX:XX.XXXZ
A: Notification from Stanford Covid Genie: here is a location near you that has reported available appointments.
AT: $dialogue @org.thingpedia.dialogue.transaction.sys_action_success;
#! vote: up
#! comment: test comment for dialogue turns
#!          additional
#!          lines
#! timestamp: XXXX-XX-XXTXX:XX:XX.XXXZ
U: \t $stop;
UT: $stop;
====
# test
#! timestamp: XXXX-XX-XXTXX:XX:XX.XXXZ
U: What are the vaccine side effects?
UT: $dialogue @org.thingpedia.dialogue.faq.question;
C: $dialogue @org.thingpedia.dialogue.faq.question;
#! timestamp: XXXX-XX-XXTXX:XX:XX.XXXZ
A: Vaccine recipients commonly experience mild to moderate side effects that occur within the first three days of vaccination and resolve within 1-3 days of onset. These are normal signs that your body is building protection. Common side effects include mild to moderate pain, swelling, or redness at the injection site and/or mild to moderate flu-like symptoms (for example, fever, fatigue, headache, chills, muscle aches). Serious side effects are very rare.
AT: $dialogue @org.thingpedia.dialogue.faq.answer;
#! vote: down
#! comment: test comment for dialogue turns
#!          additional
=======
U: !! test command always bing !!
UT: $dialogue @com.bing.search;
C: $dialogue @com.bing.search;
#! timestamp: XXXX-XX-XXTXX:XX:XX.XXXZ
A: Here is something I found on the web.
AT: $dialogue @com.bing.sys_search_result;
#! vote: up
#! comment: test comment for dialogue turns
#!          additional
>>>>>>> b0284b8b
#!          lines<|MERGE_RESOLUTION|>--- conflicted
+++ resolved
@@ -2346,7 +2346,38 @@
 ====
 # test
 #! timestamp: XXXX-XX-XXTXX:XX:XX.XXXZ
-<<<<<<< HEAD
+U: What are the vaccine side effects?
+UT: $dialogue @org.thingpedia.dialogue.faq.question;
+C: $dialogue @org.thingpedia.dialogue.faq.question;
+#! timestamp: XXXX-XX-XXTXX:XX:XX.XXXZ
+A: Vaccine recipients commonly experience mild to moderate side effects that occur within the first three days of vaccination and resolve within 1-3 days of onset. These are normal signs that your body is building protection. Common side effects include mild to moderate pain, swelling, or redness at the injection site and/or mild to moderate flu-like symptoms (for example, fever, fatigue, headache, chills, muscle aches). Serious side effects are very rare.
+AT: $dialogue @org.thingpedia.dialogue.faq.answer;
+#! vote: down
+#! comment: test comment for dialogue turns
+#!          additional
+#!          lines
+#! timestamp: XXXX-XX-XXTXX:XX:XX.XXXZ
+U: \t $stop;
+UT: $stop;
+====
+# test
+#! timestamp: XXXX-XX-XXTXX:XX:XX.XXXZ
+U: !! test command always bing !!
+UT: $dialogue @com.bing.search;
+C: $dialogue @com.bing.search;
+#! timestamp: XXXX-XX-XXTXX:XX:XX.XXXZ
+A: Here is something I found on the web.
+AT: $dialogue @com.bing.sys_search_result;
+#! vote: up
+#! comment: test comment for dialogue turns
+#!          additional
+#!          lines
+#! timestamp: XXXX-XX-XXTXX:XX:XX.XXXZ
+U: \t $stop;
+UT: $stop;
+====
+# test
+#! timestamp: XXXX-XX-XXTXX:XX:XX.XXXZ
 U: \t $dialogue @org.thingpedia.dialogue.transaction.init;
 U: @org.thingpedia.covid-vaccine.appointment();
 UT: $dialogue @org.thingpedia.dialogue.transaction.init;
@@ -2590,25 +2621,16 @@
 #! timestamp: XXXX-XX-XXTXX:XX:XX.XXXZ
 A: Alright, I will notify you when there are new appointments in the 94062 zip code.
 AT: $dialogue @org.thingpedia.dialogue.transaction.sys_rule_enable_success;
-=======
-U: What are the vaccine side effects?
-UT: $dialogue @org.thingpedia.dialogue.faq.question;
-C: $dialogue @org.thingpedia.dialogue.faq.question;
-#! timestamp: XXXX-XX-XXTXX:XX:XX.XXXZ
-A: Vaccine recipients commonly experience mild to moderate side effects that occur within the first three days of vaccination and resolve within 1-3 days of onset. These are normal signs that your body is building protection. Common side effects include mild to moderate pain, swelling, or redness at the injection site and/or mild to moderate flu-like symptoms (for example, fever, fatigue, headache, chills, muscle aches). Serious side effects are very rare.
-AT: $dialogue @org.thingpedia.dialogue.faq.answer;
->>>>>>> b0284b8b
-#! vote: down
-#! comment: test comment for dialogue turns
-#!          additional
-#!          lines
-#! timestamp: XXXX-XX-XXTXX:XX:XX.XXXZ
-U: \t $stop;
-UT: $stop;
-====
-# test
-#! timestamp: XXXX-XX-XXTXX:XX:XX.XXXZ
-<<<<<<< HEAD
+#! vote: down
+#! comment: test comment for dialogue turns
+#!          additional
+#!          lines
+#! timestamp: XXXX-XX-XXTXX:XX:XX.XXXZ
+U: \t $stop;
+UT: $stop;
+====
+# test
+#! timestamp: XXXX-XX-XXTXX:XX:XX.XXXZ
 U: \t $dialogue @org.thingpedia.dialogue.transaction.notification("Stanford Covid Genie");
 U: monitor(@org.thingpedia.covid-vaccine.appointment(zip_code="94062"))
 U: #[results=[
@@ -2630,31 +2652,4 @@
 #! vote: up
 #! comment: test comment for dialogue turns
 #!          additional
-#!          lines
-#! timestamp: XXXX-XX-XXTXX:XX:XX.XXXZ
-U: \t $stop;
-UT: $stop;
-====
-# test
-#! timestamp: XXXX-XX-XXTXX:XX:XX.XXXZ
-U: What are the vaccine side effects?
-UT: $dialogue @org.thingpedia.dialogue.faq.question;
-C: $dialogue @org.thingpedia.dialogue.faq.question;
-#! timestamp: XXXX-XX-XXTXX:XX:XX.XXXZ
-A: Vaccine recipients commonly experience mild to moderate side effects that occur within the first three days of vaccination and resolve within 1-3 days of onset. These are normal signs that your body is building protection. Common side effects include mild to moderate pain, swelling, or redness at the injection site and/or mild to moderate flu-like symptoms (for example, fever, fatigue, headache, chills, muscle aches). Serious side effects are very rare.
-AT: $dialogue @org.thingpedia.dialogue.faq.answer;
-#! vote: down
-#! comment: test comment for dialogue turns
-#!          additional
-=======
-U: !! test command always bing !!
-UT: $dialogue @com.bing.search;
-C: $dialogue @com.bing.search;
-#! timestamp: XXXX-XX-XXTXX:XX:XX.XXXZ
-A: Here is something I found on the web.
-AT: $dialogue @com.bing.sys_search_result;
-#! vote: up
-#! comment: test comment for dialogue turns
-#!          additional
->>>>>>> b0284b8b
 #!          lines