--- conflicted
+++ resolved
@@ -238,7 +238,7 @@
 C:   { id="btRAfitquaXgeB-2vuWxNQ"^^com.yelp:restaurant("The Free Press"), image_url="https://s3-media4.fl.yelpcdn.com/bphoto/Oq3r_QuneatEOt-poxpGuQ/o.jpg"^^tt:picture, link="https://www.yelp.com/biz/the-free-press-cambridge?adjust_creative=hejPBQRox5iXtqGPiDw4dg&utm_campaign=yelp_api_v3&utm_medium=api_v3_business_search&utm_source=hejPBQRox5iXtqGPiDw4dg"^^tt:url, cuisines=["british"^^com.yelp:restaurant_cuisine("British")], price=enum expensive, rating=4.5, reviewCount=35, geo=new Location(52.204808195527, 0.13039591109936), phone="+441223368337"^^tt:phone_number }
 C: ]];
 #! timestamp: XXXX-XX-XXTXX:XX:XX.XXXZ
-A: I see Evvia Estiatorio, NOLA Restaurant & Bar, and Tamarine Restaurant. Evvia Estiatorio is near [Latitude: 37.445 deg, Longitude: -122.164 deg], NOLA Restaurant & Bar is near [Latitude: 37.445 deg, Longitude: -122.161 deg], and Tamarine Restaurant is near [Latitude: 37.449 deg, Longitude: -122.158 deg].
+A: I see Evvia Estiatorio, NOLA Restaurant & Bar, and Tamarine Restaurant. Evvia Estiatorio is rated 4.5 star, NOLA Restaurant & Bar is rated 3.5 star, and Tamarine Restaurant is rated 4 star.
 AT: $dialogue @org.thingpedia.dialogue.transaction.sys_recommend_three;
 #! timestamp: XXXX-XX-XXTXX:XX:XX.XXXZ
 U: \t $dialogue @org.thingpedia.dialogue.transaction.cancel;
@@ -602,15 +602,12 @@
 U: @com.yelp.restaurant() filter contains(cuisines, null^^com.yelp:restaurant_cuisine("invalid"));
 UT: $dialogue @org.thingpedia.dialogue.transaction.execute;
 UT: @com.yelp.restaurant() filter contains(cuisines, null^^com.yelp:restaurant_cuisine("invalid"));
-<<<<<<< HEAD
 C: $dialogue @org.thingpedia.dialogue.transaction.execute;
 C: @com.yelp.restaurant() filter contains(cuisines, null^^com.yelp:restaurant_cuisine("invalid"));
 #! timestamp: XXXX-XX-XXTXX:XX:XX.XXXZ
 A: Sorry, I cannot find any Yelp Cuisine matching “invalid”.
 AT: $dialogue @org.thingpedia.dialogue.transaction.sys_end;
 AT: @com.yelp.restaurant() filter contains(cuisines, null^^com.yelp:restaurant_cuisine("invalid"));
-=======
->>>>>>> 85f6cdda
 #! vote: down
 #! comment: test comment for dialogue turns
 #!          additional
@@ -692,7 +689,7 @@
 C:   { repeat=enum track, __device="com.spotify-7"^^tt:device_id("Some Device 7") }
 C: ]];
 #! timestamp: XXXX-XX-XXTXX:XX:XX.XXXZ
-A: I set the repeat state for you to track.
+A: I set the repeat state to track.
 AT: $dialogue @org.thingpedia.dialogue.transaction.sys_action_success;
 #! vote: up
 #! comment: test comment for dialogue turns
@@ -1151,11 +1148,7 @@
 C:   { id="spotify:track:7eJMfftS33KTjuF7lTsMCx"^^com.spotify:song("death bed (coffee for your head)"), artists=["spotify:artist:6bmlMHgSheBauioMgKv2tn"^^com.spotify:artist("Powfu"), "spotify:artist:35l9BRT7MXmM8bv2WDQiyB"^^com.spotify:artist("beabadoobee")], album="spotify:album:2p9gK2BcdrloHNJwarc9gc"^^com.spotify:album("death bed (coffee for your head)"), genres=[], release_date=new Date("2020-02-08T00:00:00.000Z"), popularity=95, energy=43, danceability=72 }
 C: ]];
 #! timestamp: XXXX-XX-XXTXX:XX:XX.XXXZ
-<<<<<<< HEAD
-A: I see ROCKSTAR (feat. Roddy Ricch), Blinding Lights, and death bed (coffee for your head). ROCKSTAR (feat. Roddy Ricch) is a song by Roddy Ricch, Blinding Lights The Weeknd wrote, and death bed (coffee for your head) Powfu wrote.
-=======
 A: I see ROCKSTAR (feat. Roddy Ricch), Blinding Lights, and death bed (coffee for your head). ROCKSTAR (feat. Roddy Ricch) is by DaBaby, Blinding Lights is by The Weeknd, and death bed (coffee for your head) is by Powfu.
->>>>>>> 85f6cdda
 AT: $dialogue @org.thingpedia.dialogue.transaction.sys_recommend_three;
 #! vote: up
 #! comment: test comment for dialogue turns
@@ -1180,11 +1173,7 @@
 C:   { id="spotify:album:1GlOZiKHTgtJqEF2FRii9y"^^com.spotify:album("Over The Garden Wall"), release_date=new Date("2017-09-19T00:00:00.000Z") }
 C: ]];
 #! timestamp: XXXX-XX-XXTXX:XX:XX.XXXZ
-<<<<<<< HEAD
 A: The Wall is an album with the date equal to November 29, 1979.
-=======
-A: The Wall is released in November 29, 1979.
->>>>>>> 85f6cdda
 AT: $dialogue @org.thingpedia.dialogue.transaction.sys_recommend_one;
 #! vote: down
 #! comment: test comment for dialogue turns
@@ -1209,11 +1198,7 @@
 C:   { id="spotify:album:1GlOZiKHTgtJqEF2FRii9y"^^com.spotify:album("Over The Garden Wall"), release_date=new Date("2017-09-19T00:00:00.000Z") }
 C: ]];
 #! timestamp: XXXX-XX-XXTXX:XX:XX.XXXZ
-<<<<<<< HEAD
 A: The Wall is an album with the date equal to November 29, 1979.
-=======
-A: The Wall is released in November 29, 1979.
->>>>>>> 85f6cdda
 AT: $dialogue @org.thingpedia.dialogue.transaction.sys_recommend_one;
 #! timestamp: XXXX-XX-XXTXX:XX:XX.XXXZ
 U: \t $dialogue @org.thingpedia.dialogue.transaction.execute;
@@ -1292,11 +1277,7 @@
 C:   { id="spotify:track:7ytR5pFWmSjzHJIeQkgog4"^^com.spotify:song("ROCKSTAR (feat. Roddy Ricch)"), artists=["spotify:artist:4r63FhuTkUYltbVAg5TQnk"^^com.spotify:artist("DaBaby"), "spotify:artist:757aE44tKEUQEqRuT6GnEB"^^com.spotify:artist("Roddy Ricch")], album="spotify:album:623PL2MBg50Br5dLXC9E9e"^^com.spotify:album("BLAME IT ON BABY"), genres=["north carolina hip hop", "rap"], release_date=new Date("2020-04-17T00:00:00.000Z"), popularity=100, energy=69, danceability=74 }
 C: ]];
 #! timestamp: XXXX-XX-XXTXX:XX:XX.XXXZ
-<<<<<<< HEAD
 A: The most popular song is ROCKSTAR (feat. Roddy Ricch). It is a song in the album BLAME IT ON BABY by DaBaby.
-=======
-A: I see ROCKSTAR (feat. Roddy Ricch). It is a song in the album BLAME IT ON BABY by DaBaby.
->>>>>>> 85f6cdda
 AT: $dialogue @org.thingpedia.dialogue.transaction.sys_recommend_one;
 #! vote: up
 #! comment: test comment for dialogue turns
@@ -1318,11 +1299,7 @@
 C:   { id="spotify:track:0VXeNEtuiD77F2StUeUadK"^^com.spotify:song("Love Yourself"), artists=["spotify:artist:1uNFoZAHBGtllmzznpCI3s"^^com.spotify:artist("Justin Bieber")], album="spotify:album:74jDw6TsdKnT92V790QfvF"^^com.spotify:album("Romantic Pop Songs"), genres=["canadian pop", "pop", "post-teen pop"], release_date=new Date("2020-08-10T00:00:00.000Z"), popularity=0, energy=43, danceability=78 }
 C: ]];
 #! timestamp: XXXX-XX-XXTXX:XX:XX.XXXZ
-<<<<<<< HEAD
 A: The least popular song is Love Yourself. It is a song in the album Romantic Pop Songs by Justin Bieber.
-=======
-A: I see Love Yourself. It is a song in the album Romantic Pop Songs by Justin Bieber.
->>>>>>> 85f6cdda
 AT: $dialogue @org.thingpedia.dialogue.transaction.sys_recommend_one;
 #! vote: down
 #! comment: test comment for dialogue turns
@@ -1421,11 +1398,7 @@
 C: #[count=50]
 C: #[more=true];
 #! timestamp: XXXX-XX-XXTXX:XX:XX.XXXZ
-<<<<<<< HEAD
-A: I see 20 and 451. 20 is an xkcd comic from January 20, 2018, while 451 is released on March 20, 2020.
-=======
 A: I see 20 and 451. 20 is released on January 20, 2018, while 451 is released on March 20, 2020.
->>>>>>> 85f6cdda
 AT: $dialogue @org.thingpedia.dialogue.transaction.sys_recommend_two;
 #! vote: down
 #! comment: test comment for dialogue turns
@@ -1888,12 +1861,7 @@
 C: timer(base=$now, interval=1h) => @com.thecatapi.get()
 C: #[results=[]];
 #! timestamp: XXXX-XX-XXTXX:XX:XX.XXXZ
-<<<<<<< HEAD
-A: Alright, I will get the cat picture every 60 min.
-=======
-A: What is your phone number?
 A: Alright, I will get the cat picture every 60 minutes.
->>>>>>> 85f6cdda
 AT: $dialogue @org.thingpedia.dialogue.transaction.sys_rule_enable_success;
 #! vote: down
 #! comment: test comment for dialogue turns
@@ -2282,8 +2250,8 @@
 C: ]]
 C: #[count=38];
 #! timestamp: XXXX-XX-XXTXX:XX:XX.XXXZ
-A: I see Crouching Tiger Restaurant & Bar and I Dumpling. Both are restaurants rated 4 star with Chinese food.
-AT: $dialogue @org.thingpedia.dialogue.transaction.sys_recommend_two;
+A: I see Crouching Tiger Restaurant & Bar, I Dumpling, and Redwood Bistro. Crouching Tiger Restaurant & Bar is rated 4 star, I Dumpling is rated 4 star, and Redwood Bistro is rated 4.5 star.
+AT: $dialogue @org.thingpedia.dialogue.transaction.sys_recommend_three;
 #! vote: down
 #! comment: test comment for dialogue turns
 #!          additional
@@ -2415,13 +2383,8 @@
 C: ]]
 C: #[count=50];
 #! timestamp: XXXX-XX-XXTXX:XX:XX.XXXZ
-<<<<<<< HEAD
-A: I see Yellow, The Real Slim Shady, and Ms. Jackson. Yellow is permanent wave and pop, The Real Slim Shady is hip hop, and Ms. Jackson is dirty south rap.
+A: I see Yellow, The Real Slim Shady, and Ms. Jackson. Yellow is by Coldplay, The Real Slim Shady is by Eminem, and Ms. Jackson is by Outkast.
 AT: $dialogue @org.thingpedia.dialogue.transaction.sys_recommend_three;
-=======
-A: I see Yellow and The Real Slim Shady. Yellow is by Coldplay, while The Real Slim Shady is by Eminem.
-AT: $dialogue @org.thingpedia.dialogue.transaction.sys_recommend_two;
->>>>>>> 85f6cdda
 #! vote: up
 #! comment: test comment for dialogue turns
 #!          additional
